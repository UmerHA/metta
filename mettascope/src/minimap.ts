import { Vec2f } from './vector_math.js'
import * as Common from './common.js'
import { ui, state, ctx } from './common.js'
import { getAttr } from './replay.js'
import { PanelInfo } from './panels.js'
import { parseHtmlColor } from './htmlutils.js'

/** Core minimap rendering logic that can be shared between minimap and minimap-style rendering */
export function renderMinimapObjects(offset: Vec2f, tileSize: number) {
  if (state.replay === null || ctx === null || ctx.ready === false) {
    return
  }

<<<<<<< HEAD
=======
  if (ui.mouseDown && panel.inside(ui.mousePos)) {
    const localMousePos = new Vec2f(ui.mousePos.x() - panel.x, ui.mousePos.y() - panel.y)
    // Pan the main map to the minimap's mouse position.
    const miniMapMousePos = new Vec2f(
      Math.round(localMousePos.x() / Common.MINI_MAP_TILE_SIZE),
      Math.round(localMousePos.y() / Common.MINI_MAP_TILE_SIZE)
    )
    ui.mapPanel.panPos = new Vec2f(-miniMapMousePos.x() * Common.TILE_SIZE, -miniMapMousePos.y() * Common.TILE_SIZE)
    state.followSelection = false
  }

  // The minimap is always drawn as colored rectangles.
  ctx.save()
  const rect = panel.rectInner()
  ctx.setScissorRect(rect.x, rect.y, rect.width, rect.height)
  ctx.translate(rect.x, rect.y)
  ctx.scale(ui.dpr, ui.dpr)

>>>>>>> d9e241c4
  // Draw a background rect that's the size of the map.
  ctx.drawSolidRect(
    offset.x(),
    offset.y(),
    state.replay.map_size[0] * tileSize,
    state.replay.map_size[1] * tileSize,
    parseHtmlColor('#E7D4B7')
  )

  // Draw the grid objects on the minimap.
  for (const gridObject of state.replay.grid_objects) {
    const x = getAttr(gridObject, 'c')
    const y = getAttr(gridObject, 'r')
    const type = getAttr(gridObject, 'type')
    const typeName = state.replay.object_types[type]
    var color = parseHtmlColor('#FFFFFF')
    if (typeName === 'wall') {
      color = parseHtmlColor('#61574B')
    } else if (typeName === 'agent') {
      continue // Draw agents separately on top
    }
    ctx.drawSolidRect(
      x * tileSize + offset.x(),
      y * tileSize + offset.y(),
      tileSize,
      tileSize,
      color
    )
  }

  // Draw the agent pips on top.
  for (const gridObject of state.replay.grid_objects) {
    const x = getAttr(gridObject, 'c')
    const y = getAttr(gridObject, 'r')
    const type = getAttr(gridObject, 'type')
    const typeName = state.replay.object_types[type]
    if (typeName === 'agent') {
      // Scale the pip based on tile size - for minimap use scale 1, for world map scale proportionally
      const scale = tileSize <= Common.MINI_MAP_TILE_SIZE ? 1 : (tileSize / Common.MINI_MAP_TILE_SIZE) * 0.50
      const agent_id = getAttr(gridObject, 'agent_id')
      ctx.drawSprite(
        'minimapPip.png',
        x * tileSize + offset.x() + (tileSize > 2 ? 1 : 0),
        y * tileSize + offset.y() + (tileSize > 2 ? 1 : 0),
        Common.colorFromId(agent_id),
        scale,
        0
      )
    }
  }
}

/** Draws the minimap. */
export function drawMiniMap(panel: PanelInfo) {
  if (state.replay === null || ctx === null || ctx.ready === false) {
    return
  }

  if (ui.mouseDown && panel.inside(ui.mousePos)) {
    const localMousePos = new Vec2f(
      ui.mousePos.x() - panel.x,
      ui.mousePos.y() - panel.y
    )
    // Pan the main map to the minimap's mouse position.
    const miniMapMousePos = new Vec2f(
      Math.round(localMousePos.x() / Common.MINI_MAP_TILE_SIZE),
      Math.round(localMousePos.y() / Common.MINI_MAP_TILE_SIZE)
    )
    ui.mapPanel.panPos = new Vec2f(
      -miniMapMousePos.x() * Common.TILE_SIZE,
      -miniMapMousePos.y() * Common.TILE_SIZE
    )
    state.followSelection = false
  }

  // The minimap is always drawn as colored rectangles.
  ctx.save()
  const rect = panel.rectInner()
  ctx.setScissorRect(rect.x, rect.y, rect.width, rect.height)
  ctx.translate(rect.x, rect.y)
  ctx.scale(ui.dpr, ui.dpr)

  // Use the shared rendering logic
  renderMinimapObjects(new Vec2f(0, 0), Common.MINI_MAP_TILE_SIZE)

  // Draw where the screen is on the minimap.
  const pos = new Vec2f(
    (-ui.mapPanel.panPos.x() / Common.TILE_SIZE) * Common.MINI_MAP_TILE_SIZE,
    (-ui.mapPanel.panPos.y() / Common.TILE_SIZE) * Common.MINI_MAP_TILE_SIZE
  )
  const width = (ui.mapPanel.width / ui.mapPanel.zoomLevel / Common.TILE_SIZE) * Common.MINI_MAP_TILE_SIZE
  const height = (ui.mapPanel.height / ui.mapPanel.zoomLevel / Common.TILE_SIZE) * Common.MINI_MAP_TILE_SIZE

  ctx.drawStrokeRect(pos.x() - width / 2, pos.y() - height / 2, width, height, 1, [1, 1, 1, 1])

  ctx.restore()
}<|MERGE_RESOLUTION|>--- conflicted
+++ resolved
@@ -11,27 +11,6 @@
     return
   }
 
-<<<<<<< HEAD
-=======
-  if (ui.mouseDown && panel.inside(ui.mousePos)) {
-    const localMousePos = new Vec2f(ui.mousePos.x() - panel.x, ui.mousePos.y() - panel.y)
-    // Pan the main map to the minimap's mouse position.
-    const miniMapMousePos = new Vec2f(
-      Math.round(localMousePos.x() / Common.MINI_MAP_TILE_SIZE),
-      Math.round(localMousePos.y() / Common.MINI_MAP_TILE_SIZE)
-    )
-    ui.mapPanel.panPos = new Vec2f(-miniMapMousePos.x() * Common.TILE_SIZE, -miniMapMousePos.y() * Common.TILE_SIZE)
-    state.followSelection = false
-  }
-
-  // The minimap is always drawn as colored rectangles.
-  ctx.save()
-  const rect = panel.rectInner()
-  ctx.setScissorRect(rect.x, rect.y, rect.width, rect.height)
-  ctx.translate(rect.x, rect.y)
-  ctx.scale(ui.dpr, ui.dpr)
-
->>>>>>> d9e241c4
   // Draw a background rect that's the size of the map.
   ctx.drawSolidRect(
     offset.x(),
@@ -91,19 +70,13 @@
   }
 
   if (ui.mouseDown && panel.inside(ui.mousePos)) {
-    const localMousePos = new Vec2f(
-      ui.mousePos.x() - panel.x,
-      ui.mousePos.y() - panel.y
-    )
+    const localMousePos = new Vec2f(ui.mousePos.x() - panel.x, ui.mousePos.y() - panel.y)
     // Pan the main map to the minimap's mouse position.
     const miniMapMousePos = new Vec2f(
       Math.round(localMousePos.x() / Common.MINI_MAP_TILE_SIZE),
       Math.round(localMousePos.y() / Common.MINI_MAP_TILE_SIZE)
     )
-    ui.mapPanel.panPos = new Vec2f(
-      -miniMapMousePos.x() * Common.TILE_SIZE,
-      -miniMapMousePos.y() * Common.TILE_SIZE
-    )
+    ui.mapPanel.panPos = new Vec2f(-miniMapMousePos.x() * Common.TILE_SIZE, -miniMapMousePos.y() * Common.TILE_SIZE)
     state.followSelection = false
   }
 
