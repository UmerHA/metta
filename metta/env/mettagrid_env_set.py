from typing import Optional

import numpy as np
from omegaconf import DictConfig
from omegaconf.omegaconf import OmegaConf

from metta.util.config import config_from_path
from mettagrid.mettagrid_env import MettaGridEnv


class MettaGridEnvSet(MettaGridEnv):
    """
    This is a wrapper around MettaGridEnv that allows for multiple environments to be used for training
    with prioritized environment replay.
    """

    def __init__(
        self,
        env_cfg: DictConfig,
        render_mode: str,
        buf=None,
        alpha: float = 0.6,  # Priority exponent (controls how much prioritization is used)
        beta: float = 0.4,  # Initial importance sampling weight (increases to 1 over time)
        beta_annealing_steps: int = 100000,  # Number of episodes to anneal beta to 1.0
        epsilon: float = 0.01,  # Small constant to avoid zero priority
        **kwargs,
    ):
        self._env_cfgs = env_cfg.envs
        self._num_agents_global = env_cfg.num_agents
        self._num_envs = len(self._env_cfgs)

        # Prioritized replay parameters
        self._alpha = alpha
        self._beta = beta
        self._beta_annealing_steps = beta_annealing_steps
        self._beta_increment = (1.0 - beta) / beta_annealing_steps if beta_annealing_steps > 0 else 0
        self._epsilon = epsilon

        # Initialize tracking variables
        self._episode_count = 0
        self._current_env_idx = None
        self._env_priorities = np.ones(self._num_envs, dtype=np.float32)  # Initial priorities are uniform
        self._env_performance = np.zeros(self._num_envs, dtype=np.float32)  # Track performance for each env
        self._env_visits = np.zeros(self._num_envs, dtype=np.int32)  # Count how many times each env is visited

<<<<<<< HEAD
        super().__init__(env_cfg, render_mode, buf=buf, env_map=None, **kwargs)
=======
        # Get initial environment config
        self._env_cfg = self._get_new_env_cfg()

        super().__init__(env_cfg, render_mode, buf=buf, level=None, **kwargs)
>>>>>>> d7ee8385
        self._cfg_template = None  # we don't use this with multiple envs, so we clear it to emphasize that fact

    def _update_priorities(self, env_idx: int, performance: float):
        """
        Update the priority for a specific environment based on agent performance.

        Args:
            env_idx: Index of the environment
            performance: Performance metric (e.g., negative reward or TD error)
        """
        # Update performance tracking
        self._env_performance[env_idx] = performance

        # Update priority with absolute error (raised to power of alpha)
        self._env_priorities[env_idx] = (abs(performance) + self._epsilon) ** self._alpha

    def _get_env_probabilities(self):
        """
        Calculate probabilities for environment selection based on priorities.
        """
        # Normalize priorities to get probabilities
        total_priority = np.sum(self._env_priorities)
        return self._env_priorities / total_priority if total_priority > 0 else np.ones(self._num_envs) / self._num_envs

    def _get_importance_sampling_weight(self, env_idx: int):
        """
        Calculate importance sampling weight for the selected environment.
        """
        # Calculate probability of selecting this environment
        probs = self._get_env_probabilities()

        # Calculate importance sampling weight (to correct for bias)
        weight = (1.0 / (self._num_envs * probs[env_idx])) ** self._beta

        # Normalize weight by max weight to keep values reasonable
        max_weight = (1.0 / (self._num_envs * np.min(probs))) ** self._beta
        return weight / max_weight

    def _update_beta(self):
        """Anneal beta parameter towards 1.0 over time."""
        self._beta = min(1.0, self._beta + self._beta_increment)

    def _get_new_env_cfg(self):
        """
        Select an environment based on prioritized replay probabilities.
        """
        self._env_map = None
        # Get probabilities based on priorities
        probs = self._get_env_probabilities()

        # Select environment based on priorities
        env_idx = np.random.choice(self._num_envs, p=probs)
        self._current_env_idx = env_idx
        self._env_visits[env_idx] += 1

        # Get the environment configuration
        selected_env = self._env_cfgs[env_idx]
        env_cfg = config_from_path(selected_env)

        # Check consistency in number of agents
        if self._num_agents_global != env_cfg.game.num_agents:
            raise ValueError(
                "For MettaGridEnvSet, the number of agents must be the same for all environments. "
                f"Global: {self._num_agents_global}, Env: {env_cfg.game.num_agents}"
            )

        env_cfg = OmegaConf.create(env_cfg)
        OmegaConf.resolve(env_cfg)
        return env_cfg

    def reset(self, seed=None, options=None):
        """
        Reset the environment and update priorities based on performance in the previous episode.
        """
        # Update priorities based on last episode's performance if applicable
        if self._current_env_idx is not None:
            # Use a performance metric from the previous episode (e.g., negative reward)
            # The current implementation assumes we want to prioritize environments where
            # agents are struggling (lower rewards = higher priority)
            if hasattr(self, "_last_episode_reward"):
                # Use negative reward as error (higher error = higher priority)
                performance = -self._last_episode_reward
                self._update_priorities(self._current_env_idx, performance)

        # Increment episode counter and update beta
        self._episode_count += 1
        self._update_beta()

        # Standard reset procedure
        obs, infos = super().reset(seed, options)
        return obs, infos

    def step(self, actions):
        """
        Step the environment and track necessary information for prioritization.
        """
        observations, rewards, terminals, truncations, infos = super().step(actions)

        # Store information needed for prioritization
        if (terminals.all() or truncations.all()) and "episode/reward.mean" in infos:
            self._last_episode_reward = infos["episode/reward.mean"]

        return observations, rewards, terminals, truncations, infos

    def get_env_stats(self):
        """
        Return statistics about environment selection for logging/debugging.
        """
        return {
            "env_priorities": self._env_priorities.copy(),
            "env_probabilities": self._get_env_probabilities(),
            "env_visits": self._env_visits.copy(),
            "env_performance": self._env_performance.copy(),
            "beta": self._beta,
            "episode_count": self._episode_count,
        }


class SamplingPrioritizedEnvSet(MettaGridEnv):
    """
    A wrapper around MettaGridEnv that performs prioritized environment replay
    across multiple environment configs and continuous sampling parameters
    (via discretized bins), preserving integer types when appropriate.

    This version correctly handles keys containing dots by using
    bracket-notation paths when updating the OmegaConf.
    """

    def __init__(
        self,
        env_cfg: DictConfig,
        render_mode: str,
        buf=None,
        alpha: float = 0.6,
        beta: float = 0.4,
        beta_annealing_steps: int = 100_000,
        epsilon: float = 1e-3,
        num_bins: int = 7,
        **kwargs,
    ):
        # Base configs
        self._env_cfgs = env_cfg.envs
        self._num_envs = len(self._env_cfgs)

        # Prioritized replay parameters
        self._alpha = alpha
        self._beta = beta
        self._beta_increment = (1.0 - beta) / beta_annealing_steps
        self._epsilon = epsilon

        # Env-level trackers
        self._env_priorities = np.ones(self._num_envs, dtype=np.float32)
        self._env_visits = np.zeros(self._num_envs, dtype=np.int32)

        # Sampling bins
        self._num_bins = num_bins

        # Discover sampling macros and bin them
        self._param_options = []  # env_idx -> {path_expr: [bin_values]}
        self._param_priorities = []  # env_idx -> {path_expr: np.array}
        self._param_visits = []  # env_idx -> {path_expr: np.array}

        def collect_and_bin(node, prefix_keys, out):
            if isinstance(node, dict):
                for k, v in node.items():
                    collect_and_bin(v, prefix_keys + [k], out)
            elif isinstance(node, list):
                for i, v in enumerate(node):
                    collect_and_bin(v, prefix_keys + [str(i)], out)
            elif isinstance(node, str) and node.startswith("${sampling:"):
                # build bracket-notation path: e.g. ['objects', 'mine.red', 'cooldown'] -> 'objects["mine.red"].cooldown'
                def make_path_expr(keys):
                    expr = keys[0]
                    for seg in keys[1:]:
                        if seg.isdigit():
                            expr += f"[{seg}]"
                        elif "." in seg:
                            expr += f'["{seg}"]'
                        else:
                            expr += f".{seg}"
                    return expr

                args = node[len("${sampling:") : -1].split(",")
                lo, hi, ctr = map(float, args)
                bins = np.linspace(lo, hi, self._num_bins)
                if lo.is_integer() and hi.is_integer() and ctr.is_integer():
                    bins = np.round(bins).astype(int)
                bins = [int(b) if isinstance(b, (np.integer, int)) else float(b) for b in bins]

                path_expr = make_path_expr(prefix_keys)
                out[path_expr] = bins

        for raw_path in self._env_cfgs:
            # unresolved raw container
            raw = OmegaConf.to_container(config_from_path(raw_path), resolve=False)
            opts = {}
            collect_and_bin(raw, [], opts)

            # init priorities & visits
            prio_map = {p: np.ones(len(bins), dtype=np.float32) for p, bins in opts.items()}
            visit_map = {p: np.zeros(len(bins), dtype=np.int32) for p, bins in opts.items()}
            self._param_options.append(opts)
            self._param_priorities.append(prio_map)
            self._param_visits.append(visit_map)

        # current choice tracking
        self._current_choice = {"env": None, "params": {}}

        # first config
        self._env_cfg = self._get_new_env_cfg()
        super().__init__(env_cfg, render_mode, buf=buf, env_map=None, **kwargs)
        self._cfg_template = None

    def _get_new_env_cfg(self):
        # 1) env sampling
        env_p = self._env_priorities / self._env_priorities.sum()
        e = np.random.choice(self._num_envs, p=env_p)
        self._env_visits[e] += 1
        raw = OmegaConf.create(config_from_path(self._env_cfgs[e]))
        self._current_choice.update({"env": e, "params": {}})

        # 2) per-param sampling
        for path_expr, bins in self._param_options[e].items():
            prio = self._param_priorities[e][path_expr]
            probs = prio / prio.sum()
            i = np.random.choice(len(bins), p=probs)

            # record & visit
            self._current_choice["params"][path_expr] = i
            self._param_visits[e][path_expr][i] += 1

            # inject via bracket-path
            OmegaConf.update(raw, path_expr, bins[i], merge=False)

        # resolve macros
        resolved = OmegaConf.to_container(raw, resolve=True)
        return OmegaConf.create(resolved)

    def reset(self, *args, **kwargs):
        if hasattr(self, "_last_episode_reward"):
            err = abs(-self._last_episode_reward) + self._epsilon
            prio = err**self._alpha
            e = self._current_choice["env"]
            # update env
            self._env_priorities[e] = prio
            # update params
            for path_expr, idx in self._current_choice["params"].items():
                self._param_priorities[e][path_expr][idx] = prio

        self._episode_count = getattr(self, "_episode_count", 0) + 1
        return super().reset(*args, **kwargs)

    def step(self, actions):
        o, r, t, tr, info = super().step(actions)
        if (t.all() or tr.all()) and "episode/reward.mean" in info:
            self._last_episode_reward = info["episode/reward.mean"]
        return o, r, t, tr, info

    def get_env_stats(self):
        return {
            "env_priorities": self._env_priorities.copy(),
            "env_visits": self._env_visits.copy(),
            "param_priorities": self._param_priorities,
            "param_visits": self._param_visits,
            "episode_count": getattr(self, "_episode_count", 0),
        }


class ProgressiveEnvSet(MettaGridEnv):
    """
    A curriculum-based environment manager that progressively activates and
    samples from environment ensembles using normalized performance for
    prioritization.

    This class implements a curriculum learning approach where different
    ensembles of environments become active at specified episode counts. Within
    each active ensemble, environments are sampled using a prioritized selection
    mechanism. Prioritization is based on the agent's performance in an
    environment relative to its own historical performance in that same
    environment (using z-score normalization of rewards).

    Key Features:
        - Progressive curriculum: Ensembles activate based on episode count
          thresholds.
        - Normalized prioritized sampling: Environments are sampled based on
          z-score of rewards relative to their own history.
        - Performance tracking: Maintains running statistics (mean, std_dev) of
          rewards for each environment.

    Parameters:
        - env_cfg (DictConfig): Configuration containing ensemble definitions.
        - render_mode (str): Rendering mode for the environment.
        - buf: Optional buffer for environment state.
        - alpha (float): Priority exponent for sampling (default: 0.6).
        - epsilon (float): Small constant added to priorities (default: 0.01).
        - min_samples_for_norm_stats (int): Minimum episodes before using
          z-score normalization (default: 10).
        - max_z_score_magnitude (float): Used to shift z-scores for priority
          calculation (default: 3.0). This value also serves as the high
          priority base for environments with insufficient stats.
    """

    MIN_SAMPLES_FOR_NORM_STATS = 10  # Default, can be overridden by env_cfg
    MAX_Z_SCORE_MAGNITUDE = 3.0  # Default, can be overridden by env_cfg
    # Small constant to prevent division by zero in std_dev and ensure var is non-negative
    NUMERICAL_STABILITY_EPSILON = 1e-6

    def __init__(
        self,
        env_cfg: DictConfig,
        render_mode: str,
        buf=None,
        alpha: float = 0.6,
        epsilon: float = 0.01,
        min_samples_for_norm_stats: Optional[int] = None,  # Allow override from config
        max_z_score_magnitude: Optional[float] = None,  # Allow override from config
        **kwargs,
    ):
        # List to store parsed ensemble configurations
        self._parsed_ensembles = []
        # Store the global number of agents from config
        self._num_agents_global = env_cfg.num_agents

        # Set minimum samples required for normalization statistics
        # Use provided value or fall back to default class constant
        self._min_samples_for_norm_stats = (
            min_samples_for_norm_stats if min_samples_for_norm_stats is not None else self.MIN_SAMPLES_FOR_NORM_STATS
        )
        # Set maximum z-score magnitude for priority calculations
        # Use provided value or fall back to default class constant
        self._max_z_score_magnitude = (
            max_z_score_magnitude if max_z_score_magnitude is not None else self.MAX_Z_SCORE_MAGNITUDE
        )

        # Iterate over each ensemble configuration
        for i, ensemble_conf_item in enumerate(env_cfg.ensembles):
            # Check if the ensemble configuration is a string
            if isinstance(ensemble_conf_item, str):
                raise ValueError(
                    f"Ensemble definition at index {i} is a string. Expected a dictionary with 'name', 'episode_activation', and 'envs'."
                )

            # Extract the name of the ensemble
            name = OmegaConf.select(ensemble_conf_item, "name", default=f"Ensemble_{i}")
            # Extract the episode activation threshold for the ensemble
            activation_episode = OmegaConf.select(ensemble_conf_item, "episode_activation", default=0)

            # Extract the list of environment paths for the ensemble
            env_paths_conf = OmegaConf.select(ensemble_conf_item, "envs")
            # Check if the environment paths configuration is None
            if env_paths_conf is None:
                raise ValueError(f"Ensemble '{name}' (index {i}) is missing the 'envs' list.")

            # Convert the environment paths configuration to a list
            env_paths = list(env_paths_conf)

            # Check if the environment paths list is empty
            if not env_paths:
                raise ValueError(f"Ensemble '{name}' (index {i}) has no environments defined in 'envs' list.")

            # Calculate the number of environments in the ensemble
            num_envs_in_ensemble = len(env_paths)

            # Append the parsed ensemble configuration to the list
            self._parsed_ensembles.append(
                {
                    "name": name,
                    "activation_episode": activation_episode,
                    "env_paths": env_paths,
                    "num_envs_in_ensemble": num_envs_in_ensemble,
                    # Environment-level stats
                    "priorities": np.ones(num_envs_in_ensemble, dtype=np.float32),
                    "last_raw_rewards": np.zeros(num_envs_in_ensemble, dtype=np.float32),
                    "visits": np.zeros(num_envs_in_ensemble, dtype=np.int32),
                    "reward_sum": np.zeros(num_envs_in_ensemble, dtype=np.float64),
                    "reward_sum_sq": np.zeros(num_envs_in_ensemble, dtype=np.float64),
                    "reward_count": np.zeros(num_envs_in_ensemble, dtype=np.int32),
                    # Ensemble-level stats for prioritization
                    "ensemble_priority": 1.0,  # Initial priority for the ensemble
                    "ensemble_priority_base_sum": 0.0,  # Sum of env_priority_base from this ensemble
                    "ensemble_episodes_completed_count": 0,  # Episodes completed in this ensemble
                }
            )

        # Check if no ensembles are defined in the configuration
        if not self._parsed_ensembles:
            raise ValueError("No ensembles defined in the configuration.")

        # Initialize priority parameters
        self._alpha = alpha
        self._epsilon = epsilon

        # Initialize episode count and active ensemble indices
        self._episode_count = 0
        self._active_ensemble_indices = []
        # Initialize current ensemble and environment indices
        self._current_ensemble_idx = None
        self._current_env_idx_in_ensemble = None

        # Initialize the base environment with a dummy configuration
        dummy_initial_cfg_for_super = OmegaConf.create({"game": {"num_agents": self._num_agents_global}})
        super().__init__(dummy_initial_cfg_for_super, render_mode, buf=buf, env_map=None, **kwargs)
        self._cfg_template = None

    def _update_active_ensembles(self):
        """
        Updates the list of active ensembles based on the current episode count
        and activation thresholds.

        This method manages the progressive curriculum by activating ensembles
        when their activation episode threshold is reached. It implements
        several fallback mechanisms to ensure at least one ensemble is active:

        1. Activates ensembles whose activation_episode threshold has been
           reached
        2. If no ensembles are active and the first ensemble has
           activation_episode=0, activates it
        3. If still no active ensembles, activates the ensemble with the lowest
           activation_episode that has been reached
        4. Raises a RuntimeError if no ensembles can be activated

        The method maintains the self._active_ensemble_indices list which tracks
        currently active ensembles. This list is used by other methods to select
        environments for training.

        Raises:
            RuntimeError: If no ensembles can be activated at the current
            episode count.
        """
        # List to track if any ensembles were newly activated
        newly_activated = False
        # Iterate over each ensemble
        for i, ensemble_data in enumerate(self._parsed_ensembles):
            # Check if the ensemble is not already active and the activation episode threshold has been reached
            if i not in self._active_ensemble_indices and self._episode_count >= ensemble_data["activation_episode"]:
                # Activate the ensemble
                self._active_ensemble_indices.append(i)
                # Set the flag to True to indicate that an ensemble was newly activated
                newly_activated = True

        # Check if no active ensembles
        if not self._active_ensemble_indices:
            # This case should ideally not be hit if at least one ensemble has activation_episode=0
            # Or if the logic ensures at least one is active.
            # For safety, activate the first one if none are active yet (e.g. if
            # all activations are > 0 and episode_count is low)
            # However, the design implies at least one ensemble is active from episode 0.
            if self._parsed_ensembles and self._parsed_ensembles[0]["activation_episode"] == 0:
                self._active_ensemble_indices.append(0)
            else:
                # Fallback: if no ensemble is configured for episode 0, activate
                # the one with the lowest activation_episode.
                if self._parsed_ensembles:
                    # Initialize the minimum activation episode and index
                    min_act_ep = float("inf")
                    min_idx = -1
                    # Iterate over each ensemble
                    for idx, ens in enumerate(self._parsed_ensembles):
                        # Check if the activation episode is less than the current minimum
                        if ens["activation_episode"] < min_act_ep:
                            # Update the minimum activation episode and index
                            min_act_ep = ens["activation_episode"]
                            min_idx = idx
                    # Check if the minimum index is not -1 and the activation
                    # episode is greater than or equal to the current episode
                    # count
                    if min_idx != -1 and self._episode_count >= self._parsed_ensembles[min_idx]["activation_episode"]:
                        self._active_ensemble_indices.append(min_idx)

        # Check if no active ensembles and there are parsed ensembles
        if not self._active_ensemble_indices and self._parsed_ensembles:
            # If still no active ensembles, it means all configured activation_episodes are
            # greater than the current _episode_count. This is a valid state if curriculum starts later.
            # However, the game cannot start. This should be handled by ensuring at least one ensemble
            # has activation_episode: 0.
            # For now, let's raise an error if no ensemble can be activated.
            raise RuntimeError(
                f"No ensembles are active at episode {self._episode_count}. "
                "Ensure at least one ensemble has 'episode_activation: 0' or an activation "
                "threshold less than or equal to the current episode count."
            )

    def _get_new_env_cfg(self):
        """
        Selects and returns a new environment configuration based on the
        progressive curriculum system.

        This method implements a two-stage selection process:
            1. First selects an active ensemble based on ensemble priorities
            2. Then selects a specific environment from that ensemble based on
               environment priorities

        The selection uses weighted random sampling where weights are determined
        by priorities. If all priorities are zero, falls back to uniform random
        selection.

        Returns:
            OmegaConf: A resolved environment configuration object

        Raises:
            RuntimeError: If no ensembles are active ValueError: If there's a
            mismatch in the number of agents between the selected environment
            and the global configuration
        """
        # Reset the environment map
        self._env_map = None
        # Update the list of active ensembles
        self._update_active_ensembles()

        # Check if no active ensembles
        if not self._active_ensemble_indices:
            raise RuntimeError("Cannot select an environment: No active ensembles.")

        # Step 1: Select an active ensemble using prioritization
        active_ensemble_priorities = np.array(
            [self._parsed_ensembles[idx]["ensemble_priority"] for idx in self._active_ensemble_indices],
            dtype=np.float32,
        )
        # Calculate the total priority for all active ensembles
        total_ensemble_priority = np.sum(active_ensemble_priorities)

        # Check if the total priority is greater than 0
        if total_ensemble_priority > 0:
            # Calculate the probabilities for each active ensemble
            ensemble_probs = active_ensemble_priorities / total_ensemble_priority
        else:  # Fallback to uniform if all priorities are zero (e.g. at the very start)
            # Fallback to uniform if all priorities are zero (e.g. at the very start)
            ensemble_probs = np.ones(len(self._active_ensemble_indices)) / len(self._active_ensemble_indices)

        # np.random.choice requires probabilities to sum to 1. Small numerical
        # errors can violate this. Thus, we normalize the probabilities.
        ensemble_probs /= np.sum(ensemble_probs)

        # Select an active ensemble using the calculated probabilities
        selected_active_idx = np.random.choice(len(self._active_ensemble_indices), p=ensemble_probs)
        # Set the current ensemble index to the selected active ensemble index
        self._current_ensemble_idx = self._active_ensemble_indices[selected_active_idx]

        # Get the data for the current ensemble
        current_ensemble_data = self._parsed_ensembles[self._current_ensemble_idx]

        # Step 2: Select an environment from the chosen ensemble based on priorities
        # Get the priorities for the current ensemble
        ensemble_env_priorities = current_ensemble_data["priorities"]
        # Calculate the total priority for the current ensemble
        total_env_priority = np.sum(ensemble_env_priorities)
        # Check if the total priority is greater than 0
        env_probs = (
            ensemble_env_priorities / total_env_priority
            if total_env_priority > 0
            else np.ones(current_ensemble_data["num_envs_in_ensemble"]) / current_ensemble_data["num_envs_in_ensemble"]
        )
        # Ensure probabilities sum to 1 for np.random.choice
        env_probs /= np.sum(env_probs)

        # Select an environment from the current ensemble using the calculated
        # probabilities
        self._current_env_idx_in_ensemble = np.random.choice(current_ensemble_data["num_envs_in_ensemble"], p=env_probs)

        # Get the path for the selected environment
        selected_env_path = current_ensemble_data["env_paths"][self._current_env_idx_in_ensemble]
        # Load the environment configuration from the selected environment path
        env_cfg_loaded = config_from_path(selected_env_path)

        # Check if the number of agents in the selected environment matches the global number of agents
        if self._num_agents_global != env_cfg_loaded.game.num_agents:
            raise ValueError(
                f"Mismatch in num_agents for ensemble '{current_ensemble_data['name']}', env '{selected_env_path}'. "
                f"Global: {self._num_agents_global}, Env: {env_cfg_loaded.game.num_agents}"
            )

        # Create a resolved environment configuration object
        env_cfg_resolved = OmegaConf.create(env_cfg_loaded)
        # Resolve the environment configuration
        OmegaConf.resolve(env_cfg_resolved)
        return env_cfg_resolved

    def _update_priority_for_env(
        self, ensemble_data: dict, env_idx_in_ensemble: int, last_episode_reward: float
    ) -> float:
        """
        Updates the priority of an environment within its ensemble based on its
        performance.

        This method calculates a priority value for an environment using a
        z-score based approach:
            1. For environments with insufficient samples (<
               min_samples_for_norm_stats), assigns maximum priority
            2. For environments with sufficient samples:
                - Calculates z-score based on reward history
                - Converts z-score to priority using max_z_score_magnitude
            3. Applies epsilon-greedy exploration and alpha power scaling to
               final priority

        Args:
            ensemble_data (dict): Dictionary containing ensemble statistics and
            data env_idx_in_ensemble (int): Index of the environment within its
            ensemble last_episode_reward (float): Reward received in the last
            episode

        Returns:
            float: The priority_base value used for ensemble-level priority
            calculations
        """
        # Store the last episode reward
        ensemble_data["last_raw_rewards"][env_idx_in_ensemble] = last_episode_reward

        # Get the current reward count for the environment
        current_reward_count = ensemble_data["reward_count"][env_idx_in_ensemble]

        # Initialize the priority base
        priority_base = 0.0

        # Check if the current reward count is less than the minimum samples for
        # normalization statistics
        if current_reward_count < self._min_samples_for_norm_stats:
            # If the current reward count is less than the minimum samples for
            # normalization statistics, assign the maximum priority
            priority_base = self._max_z_score_magnitude
        else:
            # Calculate the mean reward for the environment
            mean_reward = ensemble_data["reward_sum"][env_idx_in_ensemble] / current_reward_count
            # Calculate the variance of the reward history
            variance = (ensemble_data["reward_sum_sq"][env_idx_in_ensemble] / current_reward_count) - (mean_reward**2)
            # Calculate the standard deviation of the reward history
            std_dev = np.sqrt(max(variance, 0)) + self.NUMERICAL_STABILITY_EPSILON

            # Calculate the z-score of the last episode reward
            z_score = (
                (last_episode_reward - mean_reward) / std_dev if std_dev > self.NUMERICAL_STABILITY_EPSILON else 0.0
            )
            # Calculate the error signal
            error_signal = -z_score
            # Calculate the priority base
            priority_base = error_signal + self._max_z_score_magnitude

        # Calculate the final priority value
        final_priority_value = (max(0, priority_base) + self._epsilon) ** self._alpha
        # Update the priority for the environment
        ensemble_data["priorities"][env_idx_in_ensemble] = final_priority_value
        # Return the base for ensemble-level calculation
        return priority_base

    def reset(self, seed=None, options=None):
        """
        Reset the environment and update curriculum statistics.

        This method handles the reset operation for the environment while
        maintaining curriculum progression statistics. It updates reward
        statistics, priorities, and episode counts for both individual
        environments and their ensembles. The method also populates the info
        dictionary with curriculum-related metrics.

        Args:
            seed (int, optional): Random seed for environment reset. Defaults to
            None. options (dict, optional): Additional reset options. Defaults
            to None.

        Returns:
            tuple: A tuple containing:
                - obs: The initial observation after reset
                - infos (dict): Dictionary containing curriculum statistics
                  including:
                    - curriculum/ensemble_name: Name of current ensemble
                    - curriculum/ensemble_idx: Index of current ensemble
                    - curriculum/env_idx_in_ensemble: Index of environment in
                      ensemble
                    - curriculum/env_path: Path to current environment
                    - curriculum/env_priority: Priority of current environment
                    - curriculum/episode_count: Total number of episodes
                      completed
        """
        # Check if the last episode reward is set and the current ensemble and
        # environment indices are not None
        if (
            hasattr(self, "_last_episode_reward")
            and self._current_ensemble_idx is not None
            and self._current_env_idx_in_ensemble is not None
        ):
            # Get the ensemble data for the current ensemble
            ensemble_data = self._parsed_ensembles[self._current_ensemble_idx]
            # Get the index of the current environment in the ensemble
            env_idx = self._current_env_idx_in_ensemble

            # Update the reward statistics for the current environment
            ensemble_data["reward_sum"][env_idx] += self._last_episode_reward
            ensemble_data["reward_sum_sq"][env_idx] += self._last_episode_reward**2
            ensemble_data["reward_count"][env_idx] += 1
            ensemble_data["visits"][env_idx] += 1

            # Update environment-level priority and get its priority_base
            env_priority_base = self._update_priority_for_env(ensemble_data, env_idx, self._last_episode_reward)

            # Update ensemble-level statistics for its priority calculation
            ensemble_data["ensemble_priority_base_sum"] += env_priority_base
            ensemble_data["ensemble_episodes_completed_count"] += 1

            # Check if the ensemble has completed any episodes
            if ensemble_data["ensemble_episodes_completed_count"] > 0:
                # Calculate the average priority base for the ensemble
                avg_ensemble_priority_base = (
                    ensemble_data["ensemble_priority_base_sum"] / ensemble_data["ensemble_episodes_completed_count"]
                )
                # Calculate the ensemble priority
                ensemble_data["ensemble_priority"] = (max(0, avg_ensemble_priority_base) + self._epsilon) ** self._alpha
            else:  # Should not happen if count is incremented before, but as a safeguard
                # Set the ensemble priority to 1.0
                ensemble_data["ensemble_priority"] = 1.0

            # Delete the last episode reward
            del self._last_episode_reward

        # Increment the episode count
        self._episode_count += 1

        # Reset the environment
        obs, infos = super().reset(seed, options)

        # Check if the current ensemble index is not None
        if self._current_ensemble_idx is not None:
            # Get the data for the current ensemble
            current_ensemble_data = self._parsed_ensembles[self._current_ensemble_idx]
            # Set the ensemble name in the info dictionary
            infos["curriculum/ensemble_name"] = current_ensemble_data["name"]
            infos["curriculum/ensemble_idx"] = self._current_ensemble_idx
            infos["curriculum/env_idx_in_ensemble"] = self._current_env_idx_in_ensemble
            infos["curriculum/env_path"] = current_ensemble_data["env_paths"][self._current_env_idx_in_ensemble]
            infos["curriculum/env_priority"] = current_ensemble_data["priorities"][self._current_env_idx_in_ensemble]

        # Set the episode count in the info dictionary
        infos["curriculum/episode_count"] = self._episode_count

        return obs, infos

    def step(self, actions):
        """
        Step the environment and track necessary information for prioritization.
        """
        observations, rewards, terminals, truncations, infos = super().step(actions)

        # Store information needed for prioritization
        if (terminals.all() or truncations.all()) and "episode/reward.mean" in infos:
            self._last_episode_reward = infos["episode/reward.mean"]

        return observations, rewards, terminals, truncations, infos

    def get_env_stats(self):
        """
        Get comprehensive statistics about the curriculum progression and environment selection.

        Returns:
            dict: A dictionary containing:
                - global_episode_count (int): Total number of episodes completed
                - active_ensemble_indices (list): Indices of currently active ensembles
                - active_ensemble_names (list): Names of currently active ensembles
                - active_ensemble_sample_probabilities (list): Sampling probabilities for all ensembles
                - current_ensemble_idx_selected (int): Index of currently selected ensemble
                - current_env_idx_in_ensemble_selected (int): Index of currently selected environment
                - config_min_samples_for_norm_stats (int): Minimum samples required for normalization
                - config_max_z_score_magnitude (float): Maximum z-score magnitude for normalization
                - ensembles_details (list): List of dictionaries containing per-ensemble statistics:
                    - name (str): Ensemble name
                    - activation_episode (int): Episode when ensemble was activated
                    - is_active (bool): Whether ensemble is currently active
                    - ensemble_priority (float): Current priority of ensemble
                    - ensemble_avg_priority_base (float): Average priority base of ensemble
                    - ensemble_episodes_completed (int): Number of completed episodes
                    - num_envs (int): Number of environments in ensemble
                    - env_paths (list): Paths to environments in ensemble
                    - env_priorities (list): Priorities of environments in ensemble
                    - last_raw_rewards (list): Last raw rewards for each environment
                    - visits (list): Number of visits to each environment
                    - reward_counts (list): Number of reward samples per environment
                    - reward_means (list): Mean rewards per environment
                    - reward_stddevs (list): Standard deviations of rewards per environment
                    - env_probabilities_in_ensemble (list): Sampling probabilities within ensemble
        """
        # List to store per-ensemble statistics
        ensemble_stats = []
        # Iterate over each ensemble
        for i, ens_data in enumerate(self._parsed_ensembles):
            # Initialize arrays for mean and std rewards
            mean_rewards = np.zeros_like(ens_data["reward_sum"])
            std_rewards = np.zeros_like(ens_data["reward_sum"])
            # Create a mask for environments with valid statistics
            valid_stats_mask = ens_data["reward_count"] > 0

            # Check if there are any valid statistics
            if np.any(valid_stats_mask):
                # Calculate the mean reward for the environment
                mean_rewards[valid_stats_mask] = (
                    ens_data["reward_sum"][valid_stats_mask] / ens_data["reward_count"][valid_stats_mask]
                )
                # Calculate the variance of the reward history
                variance = (
                    ens_data["reward_sum_sq"][valid_stats_mask] / ens_data["reward_count"][valid_stats_mask]
                ) - (mean_rewards[valid_stats_mask] ** 2)
                # Calculate the standard deviation of the reward history
                std_rewards[valid_stats_mask] = np.sqrt(np.maximum(variance, 0))

            # Initialize the average priority base
            avg_ensemble_priority_base = 0.0
            # Check if the ensemble has completed any episodes
            if ens_data["ensemble_episodes_completed_count"] > 0:
                # Calculate the average priority base for the ensemble
                avg_ensemble_priority_base = (
                    ens_data["ensemble_priority_base_sum"] / ens_data["ensemble_episodes_completed_count"]
                )
            # Create a dictionary for the ensemble statistics
            stats = {
                "name": ens_data["name"],
                "activation_episode": ens_data["activation_episode"],
                "is_active": i in self._active_ensemble_indices,
                "ensemble_priority": ens_data["ensemble_priority"],
                "ensemble_avg_priority_base": avg_ensemble_priority_base,
                "ensemble_episodes_completed": ens_data["ensemble_episodes_completed_count"],
                "num_envs": ens_data["num_envs_in_ensemble"],
                "env_paths": ens_data["env_paths"],
                "env_priorities": ens_data["priorities"].copy(),
                "last_raw_rewards": ens_data["last_raw_rewards"].copy(),
                "visits": ens_data["visits"].copy(),
                "reward_counts": ens_data["reward_count"].copy(),
                "reward_means": mean_rewards,
                "reward_stddevs": std_rewards,
            }
            # Check if the ensemble has any environments
            if ens_data["num_envs_in_ensemble"] > 0:
                # Calculate the total priority for the environments in the ensemble
                total_env_priority_in_ensemble = np.sum(ens_data["priorities"])
                # Calculate the probabilities for the environments in the ensemble
                env_probs_in_ensemble = (
                    ens_data["priorities"] / total_env_priority_in_ensemble
                    if total_env_priority_in_ensemble > 0
                    else np.ones(ens_data["num_envs_in_ensemble"]) / ens_data["num_envs_in_ensemble"]
                )
                stats["env_probabilities_in_ensemble"] = env_probs_in_ensemble
            # Append the ensemble statistics to the list
            ensemble_stats.append(stats)

        # Get the names of the active ensembles
        active_ensemble_names = [
            self._parsed_ensembles[i]["name"] for i in self._active_ensemble_indices if i < len(self._parsed_ensembles)
        ]
        # Get the priorities of the active ensembles
        active_ensemble_priorities_list = [
            self._parsed_ensembles[idx]["ensemble_priority"] for idx in self._active_ensemble_indices
        ]
        # Calculate the total priority for the active ensembles
        total_active_ensemble_priority = np.sum(active_ensemble_priorities_list)
        # Initialize the probabilities for the active ensembles
        active_ensemble_probs = np.zeros(len(self._parsed_ensembles))  # Full list, but only active will be non-zero
        # Check if the total priority is greater than 0 and there are active ensembles
        if total_active_ensemble_priority > 0 and self._active_ensemble_indices:
            # Calculate the probabilities for the active ensembles
            probs_for_active = np.array(active_ensemble_priorities_list) / total_active_ensemble_priority
            # Iterate over the active ensembles
            for k_idx, original_ensemble_idx in enumerate(self._active_ensemble_indices):
                # Set the probability for the active ensemble
                active_ensemble_probs[original_ensemble_idx] = probs_for_active[k_idx]

        return {
            "global_episode_count": self._episode_count,
            "active_ensemble_indices": list(self._active_ensemble_indices),
            "active_ensemble_names": active_ensemble_names,
            "active_ensemble_sample_probabilities": active_ensemble_probs.tolist(),  # Probabilities for ALL ensembles, zero if not active
            "current_ensemble_idx_selected": self._current_ensemble_idx,
            "current_env_idx_in_ensemble_selected": self._current_env_idx_in_ensemble,
            "config_min_samples_for_norm_stats": self._min_samples_for_norm_stats,
            "config_max_z_score_magnitude": self._max_z_score_magnitude,
            "ensembles_details": ensemble_stats,
        }<|MERGE_RESOLUTION|>--- conflicted
+++ resolved
@@ -43,14 +43,10 @@
         self._env_performance = np.zeros(self._num_envs, dtype=np.float32)  # Track performance for each env
         self._env_visits = np.zeros(self._num_envs, dtype=np.int32)  # Count how many times each env is visited
 
-<<<<<<< HEAD
-        super().__init__(env_cfg, render_mode, buf=buf, env_map=None, **kwargs)
-=======
         # Get initial environment config
         self._env_cfg = self._get_new_env_cfg()
 
         super().__init__(env_cfg, render_mode, buf=buf, level=None, **kwargs)
->>>>>>> d7ee8385
         self._cfg_template = None  # we don't use this with multiple envs, so we clear it to emphasize that fact
 
     def _update_priorities(self, env_idx: int, performance: float):
