--- conflicted
+++ resolved
@@ -2,12 +2,8 @@
 
 import torch
 import torch.nn as nn
-<<<<<<< HEAD
+from einops import rearrange
 from typing_extensions import override
-=======
-from einops import rearrange
-from tensordict import TensorDict
->>>>>>> 3bf7457f
 
 from metta.agent.lib.metta_layer import LayerBase
 
@@ -32,14 +28,10 @@
         super().__init__(**cfg)
         self._obs_shape = list(obs_shape)  # make sure no Omegaconf types are used in forward passes
         self.hidden_size = hidden_size
-<<<<<<< HEAD
         self.num_layers = self._nn_params.get("num_layers", 1)
 
         # For PackedSequence, batch_first affects packing/unpacking
         self._nn_params["batch_first"] = True
-=======
-        self.num_layers = self._nn_params["num_layers"]
->>>>>>> 3bf7457f
 
         self._out_tensor_shape = [self.hidden_size]
 
@@ -117,25 +109,16 @@
             f"Hidden state shape {hidden.shape} does not match expected {(B * TT, self._in_tensor_shapes[0][0])}"
         )
 
-<<<<<<< HEAD
-        # Reshape hidden features for LSTM
-        hidden = hidden.reshape(B, T, self._in_tensor_shapes[0][0])
-=======
         hidden = rearrange(hidden, "(b t) h -> t b h", b=B, t=TT)
->>>>>>> 3bf7457f
 
         # Use PackedSequence for variable-length sequences
         if seq_lengths is not None and T > 1:  # Only pack if we have multiple timesteps
             # Ensure seq_lengths is on CPU for sorting operations
             lengths = seq_lengths.cpu()
 
-<<<<<<< HEAD
             # Sort by sequence length
             sort_idx = torch.argsort(lengths, descending=True)
             unsort_idx = torch.argsort(sort_idx)
-=======
-        hidden = rearrange(hidden, "t b h -> (b t) h")
->>>>>>> 3bf7457f
 
             sorted_lengths = lengths[sort_idx]
             sorted_batch = hidden[sort_idx]
@@ -168,7 +151,7 @@
             hidden, (new_h, new_c) = self._net(hidden, state)
 
         # Reshape output to match expected format
-        hidden = hidden.reshape(B * T, self.hidden_size)
+        hidden = rearrange(hidden, "t b h -> (b t) h")
 
         # Store results
         data[self._name] = hidden
