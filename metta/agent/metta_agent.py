--- conflicted
+++ resolved
@@ -61,7 +61,6 @@
         self.hidden_size = cfg.components._core_.output_size
         self.core_num_layers = cfg.components._core_.nn_params.num_layers
         self.clip_range = cfg.clip_range
-        self.convert_to_single_discrete = cfg.get('convert_to_single_discrete', True)
 
         agent_attributes = {
             'obs_shape': obs_shape,
@@ -86,20 +85,8 @@
 
         component = self.components['_value_']
         self._setup_components(component)
-<<<<<<< HEAD
-
-        # delete if logic after testing
-        # if self.convert_to_single_discrete:
-=======
->>>>>>> eb2e27e3
         component = self.components['_action_']
         self._setup_components(component)
-        # else:
-        #     component = self.components['_action_type_']
-        #     self._setup_components(component)
-        #     component = self.components['_action_param_']
-            # self._setup_components(component)
-
 
         for name, component in self.components.items():
             if not getattr(component, 'ready', False):
@@ -142,27 +129,11 @@
         # Precompute cumulative sums for faster conversion
         self.cum_action_max_params = torch.tensor([0] + [sum(action_max_params[:i+1]) for i in range(len(action_max_params))], 
                                                  device=self.device)
-<<<<<<< HEAD
-        
-        # delete if logic after testing
-        # if self.convert_to_single_discrete:
-            # convert the actions_dict into a list of strings
-=======
->>>>>>> eb2e27e3
         string_list = []
         for action_name, max_arg_count in self.active_actions:
             for i in range(max_arg_count + 1):
                 string_list.append(f"{action_name}_{i}")
         self.components['_action_embeds_'].activate_actions(string_list, self.device)
-<<<<<<< HEAD
-        # else:
-        #     self.components['_action_type_embeds_'].activate_actions(action_names, self.device)
-        #     param_list = []
-        #     for i in range(max(action_max_params) - 1):
-        #         param_list.append(str(i))
-        #     self.components['_action_param_embeds_'].activate_actions(param_list, self.device)
-=======
->>>>>>> eb2e27e3
 
         # Create action_index tensor
         action_index = []
@@ -187,28 +158,6 @@
         td = TensorDict({"x": x, "state": state})
         self.components["_value_"](td)
         return None, td["_value_"], None
-<<<<<<< HEAD
-
-    def _convert_action_to_logit_index(self, action):
-        """Convert action pairs to logit indices using vectorized operations"""
-        orig_shape = action.shape
-        action = action.reshape(-1, 2)
-        
-        # Extract action components 
-        action_type_numbers = action[:, 0].long()
-        action_params = action[:, 1].long()
-        
-        # Use precomputed cumulative sum with vectorized indexing
-        cumulative_sum = self.cum_action_max_params[action_type_numbers]
-        
-        # Vectorized addition
-        action_logit_index = action_type_numbers + cumulative_sum + action_params
-        
-        # b = action_logit_index.unsqueeze(1) # double check this
-        return action_logit_index.reshape(*orig_shape[:2], 1)
-
-=======
->>>>>>> eb2e27e3
     
     def get_action_and_value(self, x, state=None, action=None, e3b=None):
         td = TensorDict({"x": x})
@@ -224,43 +173,16 @@
         self.components["_action_"](td)
         logits = td["_action_"]
 
-<<<<<<< HEAD
-        # delete if logic after testing
-        # if self.convert_to_single_discrete:
-        self.components["_action_"](td)
-        logits = td["_action_"]
-        # else:  
-        #     self.components["_action_type_"](td)
-        #     self.components["_action_param_"](td)
-        #     logits = [td["_action_type_"], td["_action_param_"]]
-
-=======
->>>>>>> eb2e27e3
         if state is not None:
             split_size = self.core_num_layers
             state = (state[:split_size], state[split_size:])
 
         e3b, intrinsic_reward = self._e3b_update(td["_core_"].detach(), e3b)
 
-<<<<<<< HEAD
-        # delete if logic after testing
-        # if self.convert_to_single_discrete:
-=======
->>>>>>> eb2e27e3
         action_logit_index = self._convert_action_to_logit_index(action) if action is not None else None
         action_logit_index, logprob, entropy, normalized_logits = sample_logits(logits, action_logit_index)
         if action is None:
             action = self._convert_logit_index_to_action(action_logit_index, td)
-<<<<<<< HEAD
-        # else:
-        #     action_logit_index, logprob, entropy, normalized_logits = sample_logits(logits, action)
-        #     action = action_logit_index
-
-        return action, logprob, entropy, value, state, e3b, intrinsic_reward, normalized_logits
-
-    def _convert_logit_index_to_action(self, action_logit_index, td):
-        """Convert logit indices back to action pairs using tensor indexing"""# means we are in rollout, not training
-=======
 
         return action, logprob, entropy, value, state, e3b, intrinsic_reward, normalized_logits
 
@@ -283,7 +205,6 @@
 
     def _convert_logit_index_to_action(self, action_logit_index, td):
         """Convert logit indices back to action pairs using tensor indexing"""
->>>>>>> eb2e27e3
             # direct tensor indexing on precomputed action_index_tensor
         return self.action_index_tensor[action_logit_index.reshape(-1)]        
 
