import logging
import os
import time
from collections import defaultdict

import numpy as np
import pufferlib
import pufferlib.utils
import torch
import torch.distributed as dist
import wandb
from fast_gae import fast_gae
from heavyball import ForeachMuon
from omegaconf import DictConfig, ListConfig

from metta.agent.metta_agent import DistributedMettaAgent
from metta.agent.policy_state import PolicyState
from metta.agent.policy_store import PolicyStore
from metta.agent.util.distribution_utils import sample_logits
from metta.agent.util.weights_analysis import WeightsMetricsHelper
from metta.eval.analysis_config import AnalyzerConfig
from metta.rl.pufferlib.experience import Experience
from metta.rl.pufferlib.kickstarter import Kickstarter
from metta.rl.pufferlib.profile import Profile
from metta.rl.pufferlib.trainer_checkpoint import TrainerCheckpoint
from metta.sim.eval_stats_analyzer import EvalStatsAnalyzer
from metta.sim.eval_stats_db import EvalStatsDB
from metta.sim.eval_stats_logger import EvalStatsLogger
from metta.sim.simulation import Simulation, SimulationSuite
from metta.sim.simulation_config import SimulationConfig, SimulationSuiteConfig
from metta.sim.vecenv import make_vecenv
from metta.util.config import config_from_path

torch.set_float32_matmul_precision("high")

# Get rank for logger name
rank = int(os.environ.get("RANK", 0))
local_rank = int(os.environ.get("LOCAL_RANK", 0))
logger = logging.getLogger(f"trainer-{rank}-{local_rank}")


class PufferTrainer:
    def __init__(
        self,
        cfg: DictConfig | ListConfig,
        wandb_run,
        policy_store: PolicyStore,
        sim_suite_config: SimulationSuiteConfig,
        **kwargs,
    ):
        self.cfg = cfg
        self.trainer_cfg = cfg.trainer
        self._env_cfg = config_from_path(self.trainer_cfg.env, self.trainer_cfg.env_overrides)
        self.sim_suite_config = sim_suite_config

        self._master = True
        self._world_size = 1
        self.device = cfg.device
        if dist.is_initialized():
            self._master = int(os.environ["RANK"]) == 0
            self._world_size = dist.get_world_size()
            logger.info(
                f"Rank: {os.environ['RANK']}, Local rank: {os.environ['LOCAL_RANK']}, World size: {self._world_size}"
            )
            self.device = f"cuda:{os.environ['LOCAL_RANK']}"
            logger.info(f"Setting up distributed training on device {self.device}")

        self.profile = Profile()
        self.losses = self._make_losses()
        self.stats = defaultdict(list)
        self.wandb_run = wandb_run
        self.policy_store = policy_store
        self.eval_stats_logger = EvalStatsLogger(self.sim_suite_config, wandb_run)
        self.average_reward = 0.0  # Initialize average reward estimate
        self._current_eval_score = None
        self.eval_scores = None
        self._eval_results = []
        self._weights_helper = WeightsMetricsHelper(cfg)
        self._make_vecenv()

        logger.info("Loading checkpoint")
        os.makedirs(cfg.trainer.checkpoint_dir, exist_ok=True)
        checkpoint = TrainerCheckpoint.load(cfg.run_dir)

        logger.info("Setting up policy")
        if checkpoint.policy_path:
            logger.info(f"Loading policy from checkpoint: {checkpoint.policy_path}")
            policy_record = policy_store.policy(checkpoint.policy_path)
            if hasattr(checkpoint, "average_reward"):
                self.average_reward = checkpoint.average_reward
        elif cfg.trainer.initial_policy.uri is not None:
            logger.info(f"Loading initial policy: {cfg.trainer.initial_policy.uri}")
            policy_record = policy_store.policy(cfg.trainer.initial_policy)
        else:
            policy_path = os.path.join(cfg.trainer.checkpoint_dir, policy_store.make_model_name(0))
            for _i in range(20):
                if os.path.exists(policy_path):
                    logger.info(f"Loading policy from checkpoint: {policy_path}")
                    policy_record = policy_store.policy(policy_path)
                    break
                elif self._master:
                    logger.info("Creating new policy")
                    policy_record = policy_store.create(self.vecenv.driver_env)
                    break

                logger.info("No policy found. Waiting for 10 seconds before retrying.")
                time.sleep(10)
            assert policy_record is not None, "No policy found"

        if self._master:
            print(policy_record.policy())

        action_names = self.vecenv.driver_env.action_names()
        if policy_record.metadata["action_names"] != action_names:
            raise ValueError(
                "Action names do not match between policy and environment: "
                f"{policy_record.metadata['action_names']} != {action_names}"
            )

        self._initial_pr = policy_record
        self.last_pr = policy_record
        self.policy = policy_record.policy().to(self.device)
        self.policy_record = policy_record
        self.uncompiled_policy = self.policy

        if self.trainer_cfg.compile:
            logger.info("Compiling policy")
            self.policy = torch.compile(self.policy, mode=self.trainer_cfg.compile_mode)

        if dist.is_initialized():
            logger.info(f"Initializing DistributedDataParallel on device {self.device}")
            # Store the original policy for cleanup purposes
            self._original_policy = self.policy
            self.policy = DistributedMettaAgent(self.policy, self.device)

        self._make_experience_buffer()

        self.agent_step = checkpoint.agent_step
        self.epoch = checkpoint.epoch

        assert self.trainer_cfg.optimizer.type in ("adam", "muon")
        opt_cls = torch.optim.Adam if self.trainer_cfg.optimizer.type == "adam" else ForeachMuon
        self.optimizer = opt_cls(
            self.policy.parameters(),
            lr=self.trainer_cfg.optimizer.learning_rate,
            betas=(self.trainer_cfg.optimizer.beta1, self.trainer_cfg.optimizer.beta2),
            eps=self.trainer_cfg.optimizer.eps,
        )

        self.lr_scheduler = None
        if self.trainer_cfg.lr_scheduler.enabled:
            self.lr_scheduler = torch.optim.lr_scheduler.CosineAnnealingLR(
                self.optimizer, T_max=self.trainer_cfg.total_timesteps // self.trainer_cfg.batch_size
            )

        if checkpoint.agent_step > 0:
            self.optimizer.load_state_dict(checkpoint.optimizer_state_dict)

        if self.cfg.wandb.track and wandb_run and self._master:
            wandb_run.define_metric("train/agent_step")
            for k in ["0verview", "env", "losses", "performance", "train"]:
                wandb_run.define_metric(f"{k}/*", step_metric="train/agent_step")

        self.kickstarter = Kickstarter(self.cfg, self.policy_store, self.vecenv.single_action_space)

        self.replay_sim_config = SimulationConfig(
            env=self.trainer_cfg.env,
            num_envs=1,
            num_episodes=1,
            env_overrides=self.trainer_cfg.env_overrides,
            device=self.device,
            vectorization=self.cfg.vectorization,
        )

        self.time_steps = torch.zeros((self.vecenv.num_agents, 1), dtype=torch.long, device=torch.device(self.device))

        logger.info(f"PufferTrainer initialization complete on device: {self.device}")

    def train(self):
        self.train_start = time.time()
        self.steps_start = self.agent_step

        logger.info("Starting training")

        # it doesn't make sense to evaluate more often than checkpointing since we need a saved policy to evaluate
        if (
            self.trainer_cfg.evaluate_interval != 0
            and self.trainer_cfg.evaluate_interval < self.trainer_cfg.checkpoint_interval
        ):
            raise ValueError("evaluate_interval must be at least as large as checkpoint_interval")

        logger.info(f"Training on {self.device}")
        while self.agent_step < self.trainer_cfg.total_timesteps:
            # Collecting experience
            self.policy.eval()
            self._evaluate()

            # Training on collected experience
            self.policy.train()
            self._train()

            # Processing stats
            self._process_stats()

            # log progress
            steps_per_second = (self.agent_step - self.steps_start) / (time.time() - self.train_start)
            remaining_steps = self.trainer_cfg.total_timesteps - self.agent_step
            remaining_time_sec = remaining_steps / steps_per_second

            # Format remaining time in appropriate units
            if remaining_time_sec < 60:
                time_str = f"{remaining_time_sec:.0f} sec"
            elif remaining_time_sec < 3600:
                time_str = f"{remaining_time_sec / 60:.1f} min"
            elif remaining_time_sec < 86400:  # Less than a day
                time_str = f"{remaining_time_sec / 3600:.1f} hours"
            else:
                time_str = f"{remaining_time_sec / 86400:.1f} days"

            logger.info(
                f"Epoch {self.epoch} - {self.agent_step} [{steps_per_second:.0f}/sec]"
                f" ({100.00 * self.agent_step / self.trainer_cfg.total_timesteps:.2f}%)"
                f" - {time_str} remaining"
            )

            # Checkpointing trainer
            if self.epoch % self.trainer_cfg.checkpoint_interval == 0:
                self._checkpoint_trainer()
            if self.trainer_cfg.evaluate_interval != 0 and self.epoch % self.trainer_cfg.evaluate_interval == 0:
                self._evaluate_policy()
            self._weights_helper.on_epoch_end(self.epoch, self.policy)
            if self.epoch % self.trainer_cfg.wandb_checkpoint_interval == 0:
                self._save_policy_to_wandb()
            if (
                self.cfg.agent.l2_init_weight_update_interval != 0
                and self.epoch % self.cfg.agent.l2_init_weight_update_interval == 0
            ):
                self._update_l2_init_weight_copy()
            if self.trainer_cfg.replay_interval != 0 and self.epoch % self.trainer_cfg.replay_interval == 0:
                self._generate_and_upload_replay()

            self._on_train_step()

        self.train_time = time.time() - self.train_start
        self._checkpoint_trainer()
        self._save_policy_to_wandb()
        logger.info(f"Training complete. Total time: {self.train_time:.2f} seconds")

    def _evaluate_policy(self):
        if not self._master:
            return

        self.cfg.analyzer.policy_uri = self.last_pr.uri

        run_id = self.cfg.get("run_id")
        if run_id is None and self.wandb_run is not None:
            run_id = self.wandb_run.id

        logger.info(f"Simulating policy: {self.last_pr.uri} with config: {self.sim_suite_config}")
        sim = SimulationSuite(config=self.sim_suite_config, policy_pr=self.last_pr, policy_store=self.policy_store)
        stats = sim.simulate()
        logger.info("Simulation complete")

        try:
            self.eval_stats_logger.log(stats)
        except Exception as e:
            logger.error(f"Error logging stats: {e}")

        eval_stats_db = EvalStatsDB.from_uri(self.sim_suite_config.eval_db_uri, self.cfg.run_dir, self.wandb_run)
        analyzer_cfg = AnalyzerConfig(self.cfg.analyzer)
        analyzer = EvalStatsAnalyzer(eval_stats_db, analyzer_cfg.analysis, analyzer_cfg.policy_uri)
        _, policy_fitness_records = analyzer.analyze()
        self._eval_results = policy_fitness_records

        self.eval_scores = {
            "navigation_score": np.mean([r["candidate_mean"] for r in self._eval_results if "navigation" in r["eval"]]),
            "object_use_score": np.mean(
                np.mean([r["candidate_mean"] for r in self._eval_results if "object_use" in r["eval"]])
            ),
            "against_npc_score": np.mean([r["candidate_mean"] for r in self._eval_results if "npc" in r["eval"]]),
            "memory_score": np.mean([r["candidate_mean"] for r in self._eval_results if "memory" in r["eval"]]),
            "multiagent_score": np.mean([r["candidate_mean"] for r in self._eval_results if "multiagent" in r["eval"]]),
        }

        self._current_eval_score = np.sum(
            [r["candidate_mean"] for r in self._eval_results if r["metric"] == "episode_reward"]
        )

    def _update_l2_init_weight_copy(self):
        self.policy.update_l2_init_weight_copy()

    def _on_train_step(self):
        pass

    @pufferlib.utils.profile
    def _evaluate(self):
        experience, profile = self.experience, self.profile

        with profile.eval_misc:
            policy = self.policy
            infos = defaultdict(list)
            lstm_h, lstm_c = experience.lstm_h, experience.lstm_c

        while not experience.full:
            with profile.env:
                o, r, d, t, info, env_id, mask = self.vecenv.recv()

                # Zero-copy indexing for contiguous env_id

                # This was originally self.config.env_batch_size == 1, but you have scaling
                # configured differently in metta. You want the whole forward pass batch to come
                # from one core to reduce indexing overhead.
                # contiguous_env_ids = self.vecenv.agents_per_batch == self.vecenv.driver_env.agents_per_env[0]
                contiguous_env_ids = self.trainer_cfg.async_factor == self.trainer_cfg.num_workers
                contiguous_env_ids = False
                if contiguous_env_ids:
                    gpu_env_id = cpu_env_id = slice(env_id[0], env_id[-1] + 1)
                else:
                    if self.trainer_cfg.require_contiguous_env_ids:
                        raise ValueError(
                            "Env ids are not contiguous. "
                            f"{self.trainer_cfg.async_factor} != {self.trainer_cfg.num_workers}"
                        )
                    cpu_env_id = env_id
                    gpu_env_id = torch.as_tensor(env_id).to(self.device, non_blocking=True)

            with profile.eval_misc:
                num_steps = sum(mask)
                self.agent_step += num_steps * self._world_size

                o = torch.as_tensor(o)
                o_device = o.to(self.device, non_blocking=True)
                r = torch.as_tensor(r)
                d = torch.as_tensor(d)
                t = torch.as_tensor(t)

            with profile.eval_forward, torch.no_grad():
<<<<<<< HEAD
                # TODO: In place-update should be faster. Leaking 7% speed max
                # Also should be using a cuda tensor to index
                e3b = e3b_inv[gpu_env_id] if self.use_e3b else None

                state = None
                if lstm_h is not None and lstm_c is not None:
                    h = lstm_h[:, gpu_env_id]
                    c = lstm_c[:, gpu_env_id]
                    state = (h, c)
                
                actions, logprob, _, value, state, next_e3b, intrinsic_reward, _ = policy(o_device, state, e3b=e3b, time_steps=self.time_steps)
                
                if lstm_h is not None and lstm_c is not None:
                    h, c = state
                    lstm_h[:, gpu_env_id] = h
                    lstm_c[:, gpu_env_id] = c
                
                if self.use_e3b:
                    e3b_inv[env_id] = next_e3b
                    r += intrinsic_reward.cpu()
=======
                state = PolicyState(lstm_h=lstm_h[:, gpu_env_id], lstm_c=lstm_c[:, gpu_env_id])
                logits, value = policy(o_device, state)
                actions, logprob, _, _ = sample_logits(logits)
                lstm_h[:, gpu_env_id] = state.lstm_h
                lstm_c[:, gpu_env_id] = state.lstm_c
>>>>>>> 8079c171

                if self.device == "cuda":
                    torch.cuda.synchronize()

            with profile.eval_misc:
                self.time_steps += 1
                self.time_steps[d] = 0
                self.time_steps[t] = 0

                value = value.flatten()
                actions = actions.cpu().numpy()
                mask = torch.as_tensor(mask)  # * policy.mask)
                o = o if self.trainer_cfg.cpu_offload else o_device
                self.experience.store(o, value, actions, logprob, r, d, cpu_env_id, mask)

                for i in info:
                    for k, v in pufferlib.utils.unroll_nested_dict(i):
                        infos[k].append(v)

            with profile.env:
                self.vecenv.send(actions)

        with profile.eval_misc:
            for k, v in infos.items():
                if isinstance(v, np.ndarray):
                    v = v.tolist()
                try:
                    iter(v)
                except TypeError:
                    self.stats[k].append(v)
                else:
                    self.stats[k] += v

        # TODO: Better way to enable multiple collects
        experience.ptr = 0
        experience.step = 0
        # assert self.time_steps[0, 0] == 0
        return self.stats, infos

    @pufferlib.utils.profile
    def _train(self):
        experience, profile = self.experience, self.profile
        self.losses = self._make_losses()

        with profile.train_misc:
            idxs = experience.sort_training_data()
            dones_np = experience.dones_np[idxs]
            values_np = experience.values_np[idxs]
            rewards_np = experience.rewards_np[idxs]

            # Update average reward estimate
            if self.trainer_cfg.average_reward:
                # Update average reward estimate using EMA with configured alpha
                alpha = self.trainer_cfg.average_reward_alpha
                self.average_reward = (1 - alpha) * self.average_reward + alpha * np.mean(rewards_np)
                # Adjust rewards by subtracting average reward for advantage computation
                rewards_np_adjusted = rewards_np - self.average_reward
                # Set gamma to 1.0 for average reward case
                effective_gamma = 1.0
                # Compute advantages using adjusted rewards
                advantages_np = fast_gae.compute_gae(
                    dones_np, values_np, rewards_np_adjusted, effective_gamma, self.trainer_cfg.gae_lambda
                )
                # For average reward case, returns are computed differently:
                # R(s) = Σ(r_t - ρ) represents the bias function
                experience.returns_np = advantages_np + values_np
            else:
                effective_gamma = self.trainer_cfg.gamma
                # Standard GAE computation for discounted case
                advantages_np = fast_gae.compute_gae(
                    dones_np, values_np, rewards_np, effective_gamma, self.trainer_cfg.gae_lambda
                )
                experience.returns_np = advantages_np + values_np

            experience.flatten_batch(advantages_np)

        # Optimizing the policy and value network
        total_minibatches = experience.num_minibatches * self.trainer_cfg.update_epochs
        for _epoch in range(self.trainer_cfg.update_epochs):
            lstm_state = PolicyState()
            teacher_lstm_state = []
            for mb in range(experience.num_minibatches):
                with profile.train_misc:
                    obs = experience.b_obs[mb]
                    obs = obs.to(self.device, non_blocking=True)
                    atn = experience.b_actions[mb]
                    log_probs = experience.b_logprobs[mb]
                    val = experience.b_values[mb]
                    adv = experience.b_advantages[mb]
                    ret = experience.b_returns[mb]

                with profile.train_forward:
<<<<<<< HEAD
                    _, newlogprob, entropy, newvalue, lstm_state, _, _, new_normalized_logits = self.policy(
                        obs, state=lstm_state, action=atn
                    )
                    if lstm_state is not None:
                        lstm_state = (lstm_state[0].detach(), lstm_state[1].detach())

=======
                    logits, newvalue = self.policy(obs, lstm_state, action=atn)
                    _, newlogprob, entropy, new_normalized_logits = sample_logits(logits, action=atn)
>>>>>>> 8079c171
                    if self.device == "cuda":
                        torch.cuda.synchronize()

                with profile.train_misc:
                    logratio = newlogprob - log_probs.reshape(-1)
                    ratio = logratio.exp()

                    with torch.no_grad():
                        # calculate approx_kl http://joschu.net/blog/kl-approx.html
                        old_approx_kl = (-logratio).mean()
                        approx_kl = ((ratio - 1) - logratio).mean()
                        clipfrac = ((ratio - 1.0).abs() > self.trainer_cfg.clip_coef).float().mean()

                    adv = adv.reshape(-1)
                    if self.trainer_cfg.norm_adv:
                        adv = (adv - adv.mean()) / (adv.std() + 1e-8)

                    # Policy loss
                    pg_loss1 = -adv * ratio
                    pg_loss2 = -adv * torch.clamp(ratio, 1 - self.trainer_cfg.clip_coef, 1 + self.trainer_cfg.clip_coef)
                    pg_loss = torch.max(pg_loss1, pg_loss2).mean()

                    # Value loss
                    newvalue = newvalue.view(-1)
                    if self.trainer_cfg.clip_vloss:
                        v_loss_unclipped = (newvalue - ret) ** 2
                        v_clipped = val + torch.clamp(
                            newvalue - val,
                            -self.trainer_cfg.vf_clip_coef,
                            self.trainer_cfg.vf_clip_coef,
                        )
                        v_loss_clipped = (v_clipped - ret) ** 2
                        v_loss_max = torch.max(v_loss_unclipped, v_loss_clipped)
                        v_loss = 0.5 * v_loss_max.mean()
                    else:
                        v_loss = 0.5 * ((newvalue - ret) ** 2).mean()

                    entropy_loss = entropy.mean()

                    ks_action_loss, ks_value_loss = self.kickstarter.loss(
                        self.agent_step, new_normalized_logits, newvalue, obs, teacher_lstm_state
                    )

                    l2_reg_loss = torch.tensor(0.0, device=self.device)
                    if self.trainer_cfg.l2_reg_loss_coef > 0:
                        l2_reg_loss = self.trainer_cfg.l2_reg_loss_coef * self.policy.l2_reg_loss().to(self.device)

                    l2_init_loss = torch.tensor(0.0, device=self.device)
                    if self.trainer_cfg.l2_init_loss_coef > 0:
                        l2_init_loss = self.trainer_cfg.l2_init_loss_coef * self.policy.l2_init_loss().to(self.device)

                    loss = (
                        pg_loss
                        - self.trainer_cfg.ent_coef * entropy_loss
                        + v_loss * self.trainer_cfg.vf_coef
                        + l2_reg_loss
                        + l2_init_loss
                        + ks_action_loss
                        + ks_value_loss
                    )

                with profile.learn:
                    self.optimizer.zero_grad()
                    loss.backward()
                    torch.nn.utils.clip_grad_norm_(self.policy.parameters(), self.trainer_cfg.max_grad_norm)
                    self.optimizer.step()

                    if self.cfg.agent.clip_range > 0:
                        self.policy.clip_weights()

                    if self.device == "cuda":
                        torch.cuda.synchronize()

                with profile.train_misc:
                    self.losses.policy_loss += pg_loss.item() / total_minibatches
                    self.losses.value_loss += v_loss.item() / total_minibatches
                    self.losses.entropy += entropy_loss.item() / total_minibatches
                    self.losses.old_approx_kl += old_approx_kl.item() / total_minibatches
                    self.losses.approx_kl += approx_kl.item() / total_minibatches
                    self.losses.clipfrac += clipfrac.item() / total_minibatches
                    self.losses.l2_reg_loss += l2_reg_loss.item() / total_minibatches
                    self.losses.l2_init_loss += l2_init_loss.item() / total_minibatches
                    self.losses.ks_action_loss += ks_action_loss.item() / total_minibatches
                    self.losses.ks_value_loss += ks_value_loss.item() / total_minibatches

            if self.trainer_cfg.target_kl is not None:
                if approx_kl > self.trainer_cfg.target_kl:
                    break

        with profile.train_misc:
            if self.lr_scheduler is not None:
                self.lr_scheduler.step()

            y_pred = experience.values_np
            y_true = experience.returns_np
            var_y = np.var(y_true)
            explained_var = np.nan if var_y == 0 else 1 - np.var(y_true - y_pred) / var_y
            self.losses.explained_variance = explained_var
            self.epoch += 1
            profile.update(self.agent_step, self.trainer_cfg.total_timesteps, self._timers)

    def _checkpoint_trainer(self):
        if not self._master:
            return

        pr = self._checkpoint_policy()
        self.checkpoint = TrainerCheckpoint(
            self.agent_step,
            self.epoch,
            self.optimizer.state_dict(),
            pr.local_path(),
            average_reward=self.average_reward,  # Save average reward state
        ).save(self.cfg.run_dir)

    def _checkpoint_policy(self):
        if not self._master:
            return

        name = self.policy_store.make_model_name(self.epoch)

        generation = 0
        if self._initial_pr:
            generation = self._initial_pr.metadata.get("generation", 0) + 1

        self.last_pr = self.policy_store.save(
            name,
            os.path.join(self.cfg.trainer.checkpoint_dir, name),
            self.uncompiled_policy,
            metadata={
                "agent_step": self.agent_step,
                "epoch": self.epoch,
                "run": self.cfg.run,
                "action_names": self.vecenv.driver_env.action_names(),
                "generation": generation,
                "initial_uri": self._initial_pr.uri,
                "train_time": time.time() - self.train_start,
                "score": self._current_eval_score,
                "eval_scores": self.eval_scores,
            },
        )
        # this is hacky, but otherwise the initial_pr points
        # at the same policy as the last_pr
        return self.last_pr

    def _save_policy_to_wandb(self):
        if not self._master:
            return

        if self.wandb_run is None:
            return

        pr = self._checkpoint_policy()
        self.policy_store.add_to_wandb_run(self.wandb_run.name, pr)

    def _generate_and_upload_replay(self):
        if self._master:
            logger.info("Generating and saving a replay to wandb and S3.")
            self.replay_sim_config.replay_path = (
                f"s3://softmax-public/replays/{self.cfg.run}/replay.{self.epoch}.json.z"
            )
            dry_run = self.trainer_cfg.get("replay_dry_run", False)
            replay_simulator = Simulation(
                self.replay_sim_config, self.last_pr, self.policy_store, wandb_run=self.wandb_run
            )
            replay_simulator.simulate(epoch=self.epoch, dry_run=dry_run)

    def _process_stats(self):
        for k in list(self.stats.keys()):
            v = self.stats[k]
            try:
                v = np.mean(v)
                self.stats[k] = v
            except (TypeError, ValueError):
                del self.stats[k]

        # Now synchronize and aggregate stats across processes
        sps = self.profile.SPS
        agent_steps = self.agent_step
        epoch = self.epoch
        learning_rate = self.optimizer.param_groups[0]["lr"]
        losses = {k: v for k, v in vars(self.losses).items() if not k.startswith("_")}
        performance = {k: v for k, v in self.profile}

        overview = {"SPS": sps}
        for k, v in self.trainer_cfg.stats.overview.items():
            if k in self.stats:
                overview[v] = self.stats[k]

        navigation_score = np.mean([r["candidate_mean"] for r in self._eval_results if "navigation" in r["eval"]])
        object_use_score = np.mean([r["candidate_mean"] for r in self._eval_results if "object_use" in r["eval"]])
        against_npc_score = np.mean([r["candidate_mean"] for r in self._eval_results if "npc" in r["eval"]])
        memory_score = np.mean([r["candidate_mean"] for r in self._eval_results if "memory" in r["eval"]])
        multiagent_score = np.mean([r["candidate_mean"] for r in self._eval_results if "multiagent" in r["eval"]])

        if not np.isnan(navigation_score):
            overview["navigation_evals"] = navigation_score
        if not np.isnan(object_use_score):
            overview["object_use_evals"] = object_use_score
        if not np.isnan(against_npc_score):
            overview["npc_evals"] = against_npc_score
        if not np.isnan(memory_score):
            overview["memory_evals"] = memory_score
        if not np.isnan(multiagent_score):
            overview["multiagent_evals"] = multiagent_score

        environment = {f"env_{k.split('/')[0]}/{'/'.join(k.split('/')[1:])}": v for k, v in self.stats.items()}

        policy_fitness_metrics = {
            f"pfs/{r['eval'].split('/')[-1]}:{r['metric']}": r["fitness"] for r in self._eval_results
        }

        navigation_eval_metrics = {
            f"navigation_evals/{r['eval'].split('/')[-1]}:{r['metric']}": r["candidate_mean"]
            for r in self._eval_results
            if "navigation" in r["eval"]
        }

        object_use_eval_metrics = {
            f"object_use_evals/{r['eval'].split('/')[-1]}:{r['metric']}": r["candidate_mean"]
            for r in self._eval_results
            if "object_use" in r["eval"]
        }

        against_npc_eval_metrics = {
            f"npc_evals/{r['eval'].split('/')[-1]}:{r['metric']}": r["candidate_mean"]
            for r in self._eval_results
            if "npc" in r["eval"]
        }

        memory_eval_metrics = {
            f"memory_evals/{r['eval'].split('/')[-1]}:{r['metric']}": r["candidate_mean"]
            for r in self._eval_results
            if "memory" in r["eval"]
        }

        multiagent_eval_metrics = {
            f"multiagent_evals/{r['eval'].split('/')[-1]}:{r['metric']}": r["candidate_mean"]
            for r in self._eval_results
            if "multiagent" in r["eval"]
        }

        if self.wandb_run and self.cfg.wandb.track and self._master:
            self.wandb_run.log(
                {
                    **{f"overview/{k}": v for k, v in overview.items()},
                    **{f"losses/{k}": v for k, v in losses.items()},
                    **{f"performance/{k}": v for k, v in performance.items()},
                    **environment,
                    **policy_fitness_metrics,
                    **self._weights_helper.stats(),
                    **navigation_eval_metrics,
                    **object_use_eval_metrics,
                    **against_npc_eval_metrics,
                    **memory_eval_metrics,
                    **multiagent_eval_metrics,
                    "train/agent_step": agent_steps,
                    "train/epoch": epoch,
                    "train/learning_rate": learning_rate,
                    "train/average_reward": self.average_reward if self.trainer_cfg.average_reward else None,
                }
            )

        self._eval_results = []
        self._weights_helper.reset()
        self.stats.clear()

    def close(self):
        self.vecenv.close()

    def initial_pr_uri(self):
        return self._initial_pr.uri

    def last_pr_uri(self):
        return self.last_pr.uri

    def _make_experience_buffer(self):
        obs_shape = self.vecenv.single_observation_space.shape
        obs_dtype = self.vecenv.single_observation_space.dtype
        atn_shape = self.vecenv.single_action_space.shape
        atn_dtype = self.vecenv.single_action_space.dtype
        total_agents = self.vecenv.num_agents

        self.experience = Experience(
            self.trainer_cfg.batch_size,
            self.trainer_cfg.bptt_horizon,
            self.trainer_cfg.minibatch_size,
            self.policy.hidden_size,
            obs_shape,
            obs_dtype,
            atn_shape,
            atn_dtype,
            self.trainer_cfg.cpu_offload,
            self.device,
            self.policy.lstm,
            total_agents,
        )

    def _make_losses(self):
        return pufferlib.namespace(
            policy_loss=0,
            value_loss=0,
            entropy=0,
            old_approx_kl=0,
            approx_kl=0,
            clipfrac=0,
            explained_variance=0,
            l2_reg_loss=0,
            l2_init_loss=0,
            ks_action_loss=0,
            ks_value_loss=0,
        )

    def _make_vecenv(self):
        """Create a vectorized environment."""
        # Create the vectorized environment
        self.target_batch_size = self.trainer_cfg.forward_pass_minibatch_target_size // self._env_cfg.game.num_agents
        if self.target_batch_size < 2:  # pufferlib bug requires batch size >= 2
            self.target_batch_size = 2
        self.batch_size = (self.target_batch_size // self.trainer_cfg.num_workers) * self.trainer_cfg.num_workers

        self.vecenv = make_vecenv(
            self._env_cfg,
            self.cfg.vectorization,
            num_envs=self.batch_size * self.trainer_cfg.async_factor,
            batch_size=self.batch_size,
            num_workers=self.trainer_cfg.num_workers,
            zero_copy=self.trainer_cfg.zero_copy,
        )

        if self.cfg.seed is None:
            self.cfg.seed = np.random.randint(0, 1000000)
        self.vecenv.async_reset(self.cfg.seed)


class AbortingTrainer(PufferTrainer):
    def __init__(self, *args, **kwargs):
        super().__init__(*args, **kwargs)

    def _on_train_step(self):
        if self.wandb_run is None:
            return

        if "abort" not in wandb.Api().run(self.wandb_run.path).tags:
            return

        logger.info("Abort tag detected. Stopping the run.")
        self.cfg.trainer.total_timesteps = int(self.agent_step)
        self.wandb_run.config.update(
            {"trainer.total_timesteps": self.cfg.trainer.total_timesteps}, allow_val_change=True
        )<|MERGE_RESOLUTION|>--- conflicted
+++ resolved
@@ -335,34 +335,11 @@
                 t = torch.as_tensor(t)
 
             with profile.eval_forward, torch.no_grad():
-<<<<<<< HEAD
-                # TODO: In place-update should be faster. Leaking 7% speed max
-                # Also should be using a cuda tensor to index
-                e3b = e3b_inv[gpu_env_id] if self.use_e3b else None
-
-                state = None
-                if lstm_h is not None and lstm_c is not None:
-                    h = lstm_h[:, gpu_env_id]
-                    c = lstm_c[:, gpu_env_id]
-                    state = (h, c)
-                
-                actions, logprob, _, value, state, next_e3b, intrinsic_reward, _ = policy(o_device, state, e3b=e3b, time_steps=self.time_steps)
-                
-                if lstm_h is not None and lstm_c is not None:
-                    h, c = state
-                    lstm_h[:, gpu_env_id] = h
-                    lstm_c[:, gpu_env_id] = c
-                
-                if self.use_e3b:
-                    e3b_inv[env_id] = next_e3b
-                    r += intrinsic_reward.cpu()
-=======
                 state = PolicyState(lstm_h=lstm_h[:, gpu_env_id], lstm_c=lstm_c[:, gpu_env_id])
                 logits, value = policy(o_device, state)
                 actions, logprob, _, _ = sample_logits(logits)
                 lstm_h[:, gpu_env_id] = state.lstm_h
                 lstm_c[:, gpu_env_id] = state.lstm_c
->>>>>>> 8079c171
 
                 if self.device == "cuda":
                     torch.cuda.synchronize()
@@ -455,17 +432,8 @@
                     ret = experience.b_returns[mb]
 
                 with profile.train_forward:
-<<<<<<< HEAD
-                    _, newlogprob, entropy, newvalue, lstm_state, _, _, new_normalized_logits = self.policy(
-                        obs, state=lstm_state, action=atn
-                    )
-                    if lstm_state is not None:
-                        lstm_state = (lstm_state[0].detach(), lstm_state[1].detach())
-
-=======
                     logits, newvalue = self.policy(obs, lstm_state, action=atn)
                     _, newlogprob, entropy, new_normalized_logits = sample_logits(logits, action=atn)
->>>>>>> 8079c171
                     if self.device == "cuda":
                         torch.cuda.synchronize()
 
