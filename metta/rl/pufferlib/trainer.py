import logging
import os
import time
from collections import defaultdict
from pathlib import Path

import numpy as np
import pufferlib
import pufferlib.utils
import torch
import torch.distributed as dist
import wandb
from heavyball import ForeachMuon
from omegaconf import DictConfig, ListConfig

from metta.agent.metta_agent import DistributedMettaAgent, MettaAgent
from metta.agent.policy_state import PolicyState
from metta.agent.policy_store import PolicyStore
from metta.agent.util.weights_analysis import WeightsMetricsHelper
<<<<<<< HEAD
from metta.eval.analysis_config import AnalyzerConfig
=======
from metta.eval.eval_stats_db import EvalStatsDB
>>>>>>> 5cddbd99
from metta.rl.fast_gae import compute_gae
from metta.rl.pufferlib.experience import Experience
from metta.rl.pufferlib.kickstarter import Kickstarter
from metta.rl.pufferlib.profile import Profile
from metta.rl.pufferlib.torch_profiler import TorchProfiler
from metta.rl.pufferlib.trainer_checkpoint import TrainerCheckpoint
from metta.sim.simulation import Simulation
from metta.sim.simulation_config import SimulationConfig, SimulationSuiteConfig
from metta.sim.simulation_suite import SimulationSuite
from metta.sim.vecenv import make_vecenv
from metta.util.config import config_from_path
from mettagrid.mettagrid_env import MettaGridEnv

torch.set_float32_matmul_precision("high")

# Get rank for logger name
rank = int(os.environ.get("RANK", 0))
local_rank = int(os.environ.get("LOCAL_RANK", 0))
logger = logging.getLogger(f"trainer-{rank}-{local_rank}")


class PufferTrainer:
    def __init__(
        self,
        cfg: DictConfig | ListConfig,
        wandb_run,
        policy_store: PolicyStore,
        sim_suite_config: SimulationSuiteConfig,
        **kwargs,
    ):
        self.cfg = cfg
        self.trainer_cfg = cfg.trainer
        self._env_cfg = config_from_path(self.trainer_cfg.env, self.trainer_cfg.env_overrides)
        self.sim_suite_config = sim_suite_config

        self._master = True
        self._world_size = 1
        self.device = cfg.device
        if dist.is_initialized():
            self._master = int(os.environ["RANK"]) == 0
            self._world_size = dist.get_world_size()
            logger.info(
                f"Rank: {os.environ['RANK']}, Local rank: {os.environ['LOCAL_RANK']}, World size: {self._world_size}"
            )
            self.device = f"cuda:{os.environ['LOCAL_RANK']}"
            logger.info(f"Setting up distributed training on device {self.device}")

        self.profile = Profile()
        self.torch_profiler = TorchProfiler(self._master, cfg.run_dir, cfg.trainer.profiler_interval_epochs, wandb_run)
        self.losses = self._make_losses()
        self.stats = defaultdict(list)
        self.wandb_run = wandb_run
        self.policy_store = policy_store
        self.average_reward = 0.0  # Initialize average reward estimate
        self._current_eval_score = None
        self._eval_grouped_scores = {}
        self._eval_suite_avgs = {}
        self._eval_categories = set()
        self._weights_helper = WeightsMetricsHelper(cfg)
        self._make_vecenv()

<<<<<<< HEAD
        self.metta_grid_env: MettaGridEnv = self.vecenv.driver_env  # type: ignore
        assert isinstance(self.metta_grid_env, MettaGridEnv)
=======
        metta_grid_env: MettaGridEnv = self.vecenv.driver_env  # type: ignore
        assert isinstance(metta_grid_env, MettaGridEnv)
>>>>>>> 5cddbd99

        logger.info("Loading checkpoint")
        os.makedirs(cfg.trainer.checkpoint_dir, exist_ok=True)
        checkpoint = TrainerCheckpoint.load(cfg.run_dir)

        if checkpoint.policy_path:
            logger.info(f"Loading policy from checkpoint: {checkpoint.policy_path}")
            policy_record = policy_store.policy(checkpoint.policy_path)
            if "average_reward" in checkpoint.extra_args:
                self.average_reward = checkpoint.extra_args["average_reward"]
        elif cfg.trainer.initial_policy.uri is not None:
            logger.info(f"Loading initial policy URI: {cfg.trainer.initial_policy.uri}")
            policy_record = policy_store.policy(cfg.trainer.initial_policy)
        else:
            policy_path = os.path.join(cfg.trainer.checkpoint_dir, policy_store.make_model_name(0))

            if os.path.exists(policy_path):
                logger.info(f"Loading policy from checkpoint: {policy_path}")
                policy_record = policy_store.policy(policy_path)
            elif self._master:
                logger.info(f"Failed to load policy from default checkpoint: {policy_path}. Creating a new policy!")
<<<<<<< HEAD
                policy_record = policy_store.create(self.metta_grid_env)
=======
                policy_record = policy_store.create(metta_grid_env)
>>>>>>> 5cddbd99

        assert policy_record is not None, "No policy found"

        if self._master:
            logger.info(f"PufferTrainer loaded: {policy_record.policy()}")

        self._initial_pr = policy_record
        self.last_pr = policy_record
        self.policy = policy_record.policy().to(self.device)
        self.policy_record = policy_record
        self.uncompiled_policy = self.policy

<<<<<<< HEAD
        actions_names = self.metta_grid_env.action_names()
        actions_max_params = self.metta_grid_env._c_env.max_action_args()
=======
        # Note that these fields are specific to MettaGridEnv, which is why we can't keep
        # self.vecenv.driver_env as just the parent class pufferlib.PufferEnv
        actions_names = metta_grid_env.action_names()
        actions_max_params = metta_grid_env._c_env.max_action_args()
>>>>>>> 5cddbd99

        self.policy.activate_actions(actions_names, actions_max_params, self.device)

        if self.trainer_cfg.compile:
            logger.info("Compiling policy")
            self.policy = torch.compile(self.policy, mode=self.trainer_cfg.compile_mode)

        self.kickstarter = Kickstarter(self.cfg, self.policy_store, actions_names, actions_max_params)

        if dist.is_initialized():
            logger.info(f"Initializing DistributedDataParallel on device {self.device}")
            # Store the original policy for cleanup purposes
            self._original_policy = self.policy
            self.policy = DistributedMettaAgent(self.policy, self.device)

        self._make_experience_buffer()

        self.agent_step = checkpoint.agent_step
        self.epoch = checkpoint.epoch

        assert self.trainer_cfg.optimizer.type in ("adam", "muon")
        opt_cls = torch.optim.Adam if self.trainer_cfg.optimizer.type == "adam" else ForeachMuon
        self.optimizer = opt_cls(
            self.policy.parameters(),
            lr=self.trainer_cfg.optimizer.learning_rate,
            betas=(self.trainer_cfg.optimizer.beta1, self.trainer_cfg.optimizer.beta2),
            eps=self.trainer_cfg.optimizer.eps,
        )

        # validate that policy matches environment
        self.metta_agent: MettaAgent = self.policy  # type: ignore
        assert isinstance(self.metta_agent, MettaAgent)
<<<<<<< HEAD
        _env_shape = self.metta_grid_env.single_observation_space.shape
=======
        _env_shape = metta_grid_env.single_observation_space.shape
>>>>>>> 5cddbd99
        environment_shape = tuple(_env_shape) if isinstance(_env_shape, list) else _env_shape

        found_match = False
        for component_name, component in self.metta_agent.components.items():
            if hasattr(component, "_obs_shape"):
                found_match = True
                component_shape = (
                    tuple(component._obs_shape) if isinstance(component._obs_shape, list) else component._obs_shape
                )
                if component_shape != environment_shape:
                    raise ValueError(
                        f"Observation space mismatch error:\n"
                        f"component_name: {component_name}\n"
                        f"component_shape: {component_shape}\n"
                        f"environment_shape: {environment_shape}\n"
                    )

        if not found_match:
            raise ValueError(
                "No component with observation shape found in policy. "
                f"Environment observation shape: {environment_shape}"
            )

        self.lr_scheduler = None
        if self.trainer_cfg.lr_scheduler.enabled:
            self.lr_scheduler = torch.optim.lr_scheduler.CosineAnnealingLR(
                self.optimizer, T_max=self.trainer_cfg.total_timesteps // self.trainer_cfg.batch_size
            )

        if checkpoint.agent_step > 0:
            self.optimizer.load_state_dict(checkpoint.optimizer_state_dict)

        if self.cfg.wandb.track and wandb_run and self._master:
            wandb_run.define_metric("train/agent_step")
            for k in ["0verview", "env", "losses", "performance", "train"]:
                wandb_run.define_metric(f"{k}/*", step_metric="train/agent_step")

        self.replay_sim_config = SimulationConfig(
            env=self.trainer_cfg.env,
            num_envs=1,
            num_episodes=1,
            env_overrides=self.trainer_cfg.env_overrides,
            device=self.device,
            vectorization=self.cfg.vectorization,
        )

        logger.info(f"PufferTrainer initialization complete on device: {self.device}")

    def train(self):
        self.train_start = time.time()
        self.steps_start = self.agent_step

        logger.info("Starting training")

        # it doesn't make sense to evaluate more often than checkpointing since we need a saved policy to evaluate
        if (
            self.trainer_cfg.evaluate_interval != 0
            and self.trainer_cfg.evaluate_interval < self.trainer_cfg.checkpoint_interval
        ):
            raise ValueError("evaluate_interval must be at least as large as checkpoint_interval")

        logger.info(f"Training on {self.device}")
        while self.agent_step < self.trainer_cfg.total_timesteps:
            with self.torch_profiler:
                self._rollout()

                # Training on collected experience
                self._train()

            # Processing stats
            self._process_stats()

            # log progress
            steps_per_second = (self.agent_step - self.steps_start) / (time.time() - self.train_start)
            remaining_steps = self.trainer_cfg.total_timesteps - self.agent_step
            remaining_time_sec = remaining_steps / steps_per_second

            # Format remaining time in appropriate units
            if remaining_time_sec < 60:
                time_str = f"{remaining_time_sec:.0f} sec"
            elif remaining_time_sec < 3600:
                time_str = f"{remaining_time_sec / 60:.1f} min"
            elif remaining_time_sec < 86400:  # Less than a day
                time_str = f"{remaining_time_sec / 3600:.1f} hours"
            else:
                time_str = f"{remaining_time_sec / 86400:.1f} days"

            logger.info(
                f"Epoch {self.epoch} - {self.agent_step} [{steps_per_second:.0f}/sec]"
                f" ({100.00 * self.agent_step / self.trainer_cfg.total_timesteps:.2f}%)"
                f" - {time_str} remaining"
            )

            # Checkpointing trainer
            if self.epoch % self.trainer_cfg.checkpoint_interval == 0:
                self._checkpoint_trainer()
            if self.trainer_cfg.evaluate_interval != 0 and self.epoch % self.trainer_cfg.evaluate_interval == 0:
                self._evaluate_policy()
            self._weights_helper.on_epoch_end(self.epoch, self.policy)
            self.torch_profiler.on_epoch_end(self.epoch)
            if self.epoch % self.trainer_cfg.wandb_checkpoint_interval == 0:
                self._save_policy_to_wandb()
            if (
                self.cfg.agent.l2_init_weight_update_interval != 0
                and self.epoch % self.cfg.agent.l2_init_weight_update_interval == 0
            ):
                self._update_l2_init_weight_copy()
            if self.trainer_cfg.replay_interval != 0 and self.epoch % self.trainer_cfg.replay_interval == 0:
                self._generate_and_upload_replay()

            self._on_train_step()

        self.train_time = time.time() - self.train_start
        self._checkpoint_trainer()
        self._save_policy_to_wandb()
        logger.info(f"Training complete. Total time: {self.train_time:.2f} seconds")

    def _evaluate_policy(self):
        if not self._master:
            return

        logger.info(f"Simulating policy: {self.last_pr.uri} with config: {self.sim_suite_config}")
        sim = SimulationSuite(
            config=self.sim_suite_config,
            policy_pr=self.last_pr,
            policy_store=self.policy_store,
            stats_dir=Path(self.cfg.run_dir) / "stats",
        )
        result = sim.simulate()
        result.stats_db.close()
        stats_db = EvalStatsDB(result.stats_db.path)

        logger.info("Simulation complete")

        self._eval_categories = set()
        for sim_name in self.sim_suite_config.simulations.keys():
            self._eval_categories.add(sim_name.split("/")[0])
        self._eval_suite_avgs = {}

        # Compute scores for each evaluation category
        for category in self._eval_categories:
            score = stats_db.get_average_metric_by_filter("reward", self.last_pr, f"sim_name LIKE '%{category}%'")
            logger.info(f"{category} score: {score}")
            # Only add the score if we got a non-None result
            if score is not None:
                self._eval_suite_avgs[f"{category}_score"] = score
            else:
                self._eval_suite_avgs[f"{category}_score"] = 0.0

        # Get overall score (average of all rewards)
        overall_score = stats_db.get_average_metric_by_filter("reward", self.last_pr)
        self._current_eval_score = overall_score if overall_score is not None else 0.0
        all_scores = stats_db.simulation_scores(self.last_pr, "reward")

        # Categorize scores by environment type
        self._eval_grouped_scores = {}
        # Process each score and assign to the right category
        for (_, sim_name, _), score in all_scores.items():
            for category in self._eval_categories:
                if category in sim_name.lower():
                    self._eval_grouped_scores[f"{category}/{sim_name.split('/')[-1]}"] = score

    def _update_l2_init_weight_copy(self):
        self.policy.update_l2_init_weight_copy()

    def _on_train_step(self):
        pass

    @pufferlib.utils.profile
    def _rollout(self):
        experience, profile = self.experience, self.profile

        with profile.eval_misc:
            policy = self.policy
            infos = defaultdict(list)
            lstm_h, lstm_c = experience.lstm_h, experience.lstm_c

        while not experience.full:
            with profile.env:
                o, r, d, t, info, env_id, mask = self.vecenv.recv()

                # Zero-copy indexing for contiguous env_id

                # This was originally self.config.env_batch_size == 1, but you have scaling
                # configured differently in metta. You want the whole forward pass batch to come
                # from one core to reduce indexing overhead.
<<<<<<< HEAD
                # contiguous_env_ids = self.vecenv.agents_per_batch == self.metta_grid_env.agents_per_env[0]
=======
                # contiguous_env_ids = self.vecenv.agents_per_batch == metta_grid_env.agents_per_env[0]
>>>>>>> 5cddbd99
                contiguous_env_ids = self.trainer_cfg.async_factor == self.trainer_cfg.num_workers
                contiguous_env_ids = False
                if contiguous_env_ids:
                    gpu_env_id = cpu_env_id = slice(env_id[0], env_id[-1] + 1)
                else:
                    if self.trainer_cfg.require_contiguous_env_ids:
                        raise ValueError(
                            "Env ids are not contiguous. "
                            f"{self.trainer_cfg.async_factor} != {self.trainer_cfg.num_workers}"
                        )
                    cpu_env_id = env_id
                    gpu_env_id = torch.as_tensor(env_id).to(self.device, non_blocking=True)

            with profile.eval_misc:
                num_steps = sum(mask)
                self.agent_step += num_steps * self._world_size

                o = torch.as_tensor(o)
                o_device = o.to(self.device, non_blocking=True)
                r = torch.as_tensor(r)
                d = torch.as_tensor(d)

            with profile.eval_forward, torch.no_grad():
                state = PolicyState(lstm_h=lstm_h[:, gpu_env_id], lstm_c=lstm_c[:, gpu_env_id])
                actions, logprob, _, value, _ = policy(o_device, state)
                lstm_h[:, gpu_env_id] = state.lstm_h
                lstm_c[:, gpu_env_id] = state.lstm_c

                if self.device == "cuda":
                    torch.cuda.synchronize()

            with profile.eval_misc:
                value = value.flatten()
                actions = actions.cpu().numpy()
                mask = torch.as_tensor(mask)  # * policy.mask)
                o = o if self.trainer_cfg.cpu_offload else o_device
                self.experience.store(o, value, actions, logprob, r, d, cpu_env_id, mask)

                for i in info:
                    for k, v in pufferlib.utils.unroll_nested_dict(i):
                        infos[k].append(v)

            with profile.env:
                self.vecenv.send(actions)

        with profile.eval_misc:
            for k, v in infos.items():
                if isinstance(v, np.ndarray):
                    v = v.tolist()
                try:
                    iter(v)
                except TypeError:
                    self.stats[k].append(v)
                else:
                    self.stats[k] += v

        # TODO: Better way to enable multiple collects
        experience.ptr = 0
        experience.step = 0
        return self.stats, infos

    @pufferlib.utils.profile
    def _train(self):
        experience, profile = self.experience, self.profile
        self.losses = self._make_losses()

        with profile.train_misc:
            idxs = experience.sort_training_data()
            dones_np = experience.dones_np[idxs]
            values_np = experience.values_np[idxs]
            rewards_np = experience.rewards_np[idxs]

            # Update average reward estimate
            if self.trainer_cfg.average_reward:
                # Update average reward estimate using EMA with configured alpha
                alpha = self.trainer_cfg.average_reward_alpha
                self.average_reward = (1 - alpha) * self.average_reward + alpha * np.mean(rewards_np)
                # Adjust rewards by subtracting average reward for advantage computation
                rewards_np_adjusted = rewards_np - self.average_reward
                # Set gamma to 1.0 for average reward case
                effective_gamma = 1.0
                # Compute advantages using adjusted rewards
                advantages_np = compute_gae(
                    dones_np, values_np, rewards_np_adjusted, effective_gamma, self.trainer_cfg.gae_lambda
                )
                # For average reward case, returns are computed differently:
                # R(s) = Σ(r_t - ρ) represents the bias function
                experience.returns_np = advantages_np + values_np
            else:
                effective_gamma = self.trainer_cfg.gamma
                # Standard GAE computation for discounted case
                advantages_np = compute_gae(
                    dones_np, values_np, rewards_np, effective_gamma, self.trainer_cfg.gae_lambda
                )
                experience.returns_np = advantages_np + values_np

            experience.flatten_batch(advantages_np)

        # Optimizing the policy and value network
        total_minibatches = experience.num_minibatches * self.trainer_cfg.update_epochs
        for _epoch in range(self.trainer_cfg.update_epochs):
            lstm_state = PolicyState()
            teacher_lstm_state = []
            for mb in range(experience.num_minibatches):
                with profile.train_misc:
                    obs = experience.b_obs[mb]
                    obs = obs.to(self.device, non_blocking=True)
                    atn = experience.b_actions[mb]
                    log_probs = experience.b_logprobs[mb]
                    val = experience.b_values[mb]
                    adv = experience.b_advantages[mb]
                    ret = experience.b_returns[mb]

                with profile.train_forward:
                    _, newlogprob, entropy, newvalue, new_normalized_logits = self.policy(obs, lstm_state, action=atn)
                    if self.device == "cuda":
                        torch.cuda.synchronize()

                with profile.train_misc:
                    logratio = newlogprob - log_probs.reshape(-1)
                    ratio = logratio.exp()

                    with torch.no_grad():
                        # calculate approx_kl http://joschu.net/blog/kl-approx.html
                        old_approx_kl = (-logratio).mean()
                        approx_kl = ((ratio - 1) - logratio).mean()
                        clipfrac = ((ratio - 1.0).abs() > self.trainer_cfg.clip_coef).float().mean()

                    adv = adv.reshape(-1)
                    if self.trainer_cfg.norm_adv:
                        adv = (adv - adv.mean()) / (adv.std() + 1e-8)

                    # Policy loss
                    pg_loss1 = -adv * ratio
                    pg_loss2 = -adv * torch.clamp(ratio, 1 - self.trainer_cfg.clip_coef, 1 + self.trainer_cfg.clip_coef)
                    pg_loss = torch.max(pg_loss1, pg_loss2).mean()

                    # Value loss
                    newvalue = newvalue.view(-1)
                    if self.trainer_cfg.clip_vloss:
                        v_loss_unclipped = (newvalue - ret) ** 2
                        v_clipped = val + torch.clamp(
                            newvalue - val,
                            -self.trainer_cfg.vf_clip_coef,
                            self.trainer_cfg.vf_clip_coef,
                        )
                        v_loss_clipped = (v_clipped - ret) ** 2
                        v_loss_max = torch.max(v_loss_unclipped, v_loss_clipped)
                        v_loss = 0.5 * v_loss_max.mean()
                    else:
                        v_loss = 0.5 * ((newvalue - ret) ** 2).mean()

                    entropy_loss = entropy.mean()

                    ks_action_loss, ks_value_loss = self.kickstarter.loss(
                        self.agent_step, new_normalized_logits, newvalue, obs, teacher_lstm_state
                    )

                    l2_reg_loss = torch.tensor(0.0, device=self.device)
                    if self.trainer_cfg.l2_reg_loss_coef > 0:
                        l2_reg_loss = self.trainer_cfg.l2_reg_loss_coef * self.policy.l2_reg_loss().to(self.device)

                    l2_init_loss = torch.tensor(0.0, device=self.device)
                    if self.trainer_cfg.l2_init_loss_coef > 0:
                        l2_init_loss = self.trainer_cfg.l2_init_loss_coef * self.policy.l2_init_loss().to(self.device)

                    loss = (
                        pg_loss
                        - self.trainer_cfg.ent_coef * entropy_loss
                        + v_loss * self.trainer_cfg.vf_coef
                        + l2_reg_loss
                        + l2_init_loss
                        + ks_action_loss
                        + ks_value_loss
                    )

                with profile.learn:
                    self.optimizer.zero_grad()
                    loss.backward()
                    torch.nn.utils.clip_grad_norm_(self.policy.parameters(), self.trainer_cfg.max_grad_norm)
                    self.optimizer.step()

                    if self.cfg.agent.clip_range > 0:
                        self.policy.clip_weights()

                    if self.device == "cuda":
                        torch.cuda.synchronize()

                with profile.train_misc:
                    if self.losses is None:
                        raise ValueError("self.losses is None")

                    self.losses.policy_loss += pg_loss.item() / total_minibatches
                    self.losses.value_loss += v_loss.item() / total_minibatches
                    self.losses.entropy += entropy_loss.item() / total_minibatches
                    self.losses.old_approx_kl += old_approx_kl.item() / total_minibatches
                    self.losses.approx_kl += approx_kl.item() / total_minibatches
                    self.losses.clipfrac += clipfrac.item() / total_minibatches
                    self.losses.l2_reg_loss += l2_reg_loss.item() / total_minibatches
                    self.losses.l2_init_loss += l2_init_loss.item() / total_minibatches
                    self.losses.ks_action_loss += ks_action_loss.item() / total_minibatches
                    self.losses.ks_value_loss += ks_value_loss.item() / total_minibatches

            if self.trainer_cfg.target_kl is not None:
                if approx_kl > self.trainer_cfg.target_kl:
                    break

        with profile.train_misc:
            if self.lr_scheduler is not None:
                self.lr_scheduler.step()

            y_pred = experience.values_np
            y_true = experience.returns_np
            var_y = np.var(y_true)
            explained_var = np.nan if var_y == 0 else 1 - np.var(y_true - y_pred) / var_y
            self.losses.explained_variance = explained_var
            self.epoch += 1
            profile.update(self.agent_step, self.trainer_cfg.total_timesteps, self._timers)

    def _checkpoint_trainer(self):
        if not self._master:
            return

        pr = self._checkpoint_policy()
        self.checkpoint = TrainerCheckpoint(
            self.agent_step,
            self.epoch,
            self.optimizer.state_dict(),
            pr.local_path(),
            average_reward=self.average_reward,  # Save average reward state
        ).save(self.cfg.run_dir)

    def _checkpoint_policy(self):
        if not self._master:
            return

        metta_grid_env: MettaGridEnv = self.vecenv.driver_env  # type: ignore
        assert isinstance(metta_grid_env, MettaGridEnv)

        name = self.policy_store.make_model_name(self.epoch)

        generation = 0
        if self._initial_pr:
            generation = self._initial_pr.metadata.get("generation", 0) + 1

        self.last_pr = self.policy_store.save(
            name,
            os.path.join(self.cfg.trainer.checkpoint_dir, name),
            self.uncompiled_policy,
            metadata={
                "agent_step": self.agent_step,
                "epoch": self.epoch,
                "run": self.cfg.run,
<<<<<<< HEAD
                "action_names": self.metta_grid_env.action_names(),
=======
                "action_names": metta_grid_env.action_names(),
>>>>>>> 5cddbd99
                "generation": generation,
                "initial_uri": self._initial_pr.uri,
                "train_time": time.time() - self.train_start,
                "score": self._current_eval_score,
                "eval_scores": self._eval_suite_avgs,
            },
        )
        # this is hacky, but otherwise the initial_pr points
        # at the same policy as the last_pr
        return self.last_pr

    def _save_policy_to_wandb(self):
        if not self._master:
            return

        if self.wandb_run is None:
            return

        pr = self._checkpoint_policy()
        self.policy_store.add_to_wandb_run(self.wandb_run.name, pr)

    def _generate_and_upload_replay(self):
        if self._master:
            logger.info("Generating and saving a replay to wandb and S3.")
            dry_run = self.trainer_cfg.get("replay_dry_run", False)
            replay_dir = f"s3://softmax-public/replays/{self.cfg.run}"
            if dry_run:
                logger.info(f"Dry run: Would write replay to {replay_dir}")
                replay_dir = None
            name = f"replay_{self.epoch}"
            replay_simulator = Simulation(
                name=name,
                config=self.replay_sim_config,
                policy_pr=self.last_pr,
                policy_store=self.policy_store,
                replay_dir=replay_dir,
            )
            results = replay_simulator.simulate()

            if self.wandb_run is not None and not dry_run:
                replay_url = results.stats_db.get_replay_urls(
                    policy_key=self.last_pr.key(), policy_version=self.last_pr.version()
                )[0]
                player_url = "https://metta-ai.github.io/metta/?replayUrl=" + replay_url
                link_summary = {
                    "replays/link": wandb.Html(f'<a href="{player_url}">MetaScope Replay (Epoch {self.epoch})</a>')
                }
                self.wandb_run.log(link_summary)

    def _process_stats(self):
        for k in list(self.stats.keys()):
            v = self.stats[k]
            try:
                v = np.mean(v)
                self.stats[k] = v
            except (TypeError, ValueError):
                del self.stats[k]

        # Now synchronize and aggregate stats across processes
        sps = self.profile.SPS
        agent_steps = self.agent_step
        epoch = self.epoch
        learning_rate = self.optimizer.param_groups[0]["lr"]
        losses = {k: v for k, v in vars(self.losses).items() if not k.startswith("_")}
        performance = {k: v for k, v in self.profile}

        overview = {"SPS": sps}
        for k, v in self.trainer_cfg.stats.overview.items():
            if k in self.stats:
                overview[v] = self.stats[k]

        for category in self._eval_categories:
            score = self._eval_suite_avgs.get(f"{category}_score", None)
            if score is not None:
                overview[f"{category}_evals"] = score

        environment = {f"env_{k.split('/')[0]}/{'/'.join(k.split('/')[1:])}": v for k, v in self.stats.items()}

        if self.wandb_run and self.cfg.wandb.track and self._master:
            self.wandb_run.log(
                {
                    **{f"overview/{k}": v for k, v in overview.items()},
                    **{f"losses/{k}": v for k, v in losses.items()},
                    **{f"performance/{k}": v for k, v in performance.items()},
                    **environment,
                    **self._weights_helper.stats(),
                    **self._eval_grouped_scores,
                    "train/agent_step": agent_steps,
                    "train/epoch": epoch,
                    "train/learning_rate": learning_rate,
                    "train/average_reward": self.average_reward if self.trainer_cfg.average_reward else None,
                }
            )

        self._eval_grouped_scores = {}
        self._weights_helper.reset()
        self.stats.clear()

    def close(self):
        self.vecenv.close()

    def initial_pr_uri(self):
        return self._initial_pr.uri

    def last_pr_uri(self):
        return self.last_pr.uri

    def _make_experience_buffer(self):
        obs_shape = self.vecenv.single_observation_space.shape
        obs_dtype = self.vecenv.single_observation_space.dtype
        atn_shape = self.vecenv.single_action_space.shape
        atn_dtype = self.vecenv.single_action_space.dtype
        total_agents = self.vecenv.num_agents

        self.experience = Experience(
            self.trainer_cfg.batch_size,
            self.trainer_cfg.bptt_horizon,
            self.trainer_cfg.minibatch_size,
            self.policy.hidden_size,
            obs_shape,
            obs_dtype,
            atn_shape,
            atn_dtype,
            self.trainer_cfg.cpu_offload,
            self.device,
            self.policy.lstm,
            total_agents,
        )

    def _make_losses(self):
        return pufferlib.namespace(
            policy_loss=0,
            value_loss=0,
            entropy=0,
            old_approx_kl=0,
            approx_kl=0,
            clipfrac=0,
            explained_variance=0,
            l2_reg_loss=0,
            l2_init_loss=0,
            ks_action_loss=0,
            ks_value_loss=0,
        )

    def _make_vecenv(self):
        """Create a vectorized environment."""
        # Create the vectorized environment
        self.target_batch_size = self.trainer_cfg.forward_pass_minibatch_target_size // self._env_cfg.game.num_agents
        if self.target_batch_size < 2:  # pufferlib bug requires batch size >= 2
            self.target_batch_size = 2

        self.batch_size = (self.target_batch_size // self.trainer_cfg.num_workers) * self.trainer_cfg.num_workers
        num_envs = self.batch_size * self.trainer_cfg.async_factor

        if num_envs < 1:
            logger.error(
                f"num_envs = batch_size ({self.batch_size}) * async_factor ({self.trainer_cfg.async_factor}) "
                f"is {num_envs}, which is less than 1! (Increase trainer.forward_pass_minibatch_target_size)"
            )

        self.vecenv = make_vecenv(
            self._env_cfg,
            self.cfg.vectorization,
            num_envs=num_envs,
            batch_size=self.batch_size,
            num_workers=self.trainer_cfg.num_workers,
            zero_copy=self.trainer_cfg.zero_copy,
        )

        if self.cfg.seed is None:
            self.cfg.seed = np.random.randint(0, 1000000)

        self.vecenv.async_reset(self.cfg.seed)


class AbortingTrainer(PufferTrainer):
    def __init__(self, *args, **kwargs):
        super().__init__(*args, **kwargs)

    def _on_train_step(self):
        if self.wandb_run is None:
            return

        if "abort" not in wandb.Api().run(self.wandb_run.path).tags:
            return

        logger.info("Abort tag detected. Stopping the run.")
        self.cfg.trainer.total_timesteps = int(self.agent_step)
        self.wandb_run.config.update(
            {"trainer.total_timesteps": self.cfg.trainer.total_timesteps}, allow_val_change=True
        )<|MERGE_RESOLUTION|>--- conflicted
+++ resolved
@@ -17,11 +17,7 @@
 from metta.agent.policy_state import PolicyState
 from metta.agent.policy_store import PolicyStore
 from metta.agent.util.weights_analysis import WeightsMetricsHelper
-<<<<<<< HEAD
-from metta.eval.analysis_config import AnalyzerConfig
-=======
 from metta.eval.eval_stats_db import EvalStatsDB
->>>>>>> 5cddbd99
 from metta.rl.fast_gae import compute_gae
 from metta.rl.pufferlib.experience import Experience
 from metta.rl.pufferlib.kickstarter import Kickstarter
@@ -83,13 +79,8 @@
         self._weights_helper = WeightsMetricsHelper(cfg)
         self._make_vecenv()
 
-<<<<<<< HEAD
-        self.metta_grid_env: MettaGridEnv = self.vecenv.driver_env  # type: ignore
-        assert isinstance(self.metta_grid_env, MettaGridEnv)
-=======
         metta_grid_env: MettaGridEnv = self.vecenv.driver_env  # type: ignore
         assert isinstance(metta_grid_env, MettaGridEnv)
->>>>>>> 5cddbd99
 
         logger.info("Loading checkpoint")
         os.makedirs(cfg.trainer.checkpoint_dir, exist_ok=True)
@@ -111,11 +102,7 @@
                 policy_record = policy_store.policy(policy_path)
             elif self._master:
                 logger.info(f"Failed to load policy from default checkpoint: {policy_path}. Creating a new policy!")
-<<<<<<< HEAD
-                policy_record = policy_store.create(self.metta_grid_env)
-=======
                 policy_record = policy_store.create(metta_grid_env)
->>>>>>> 5cddbd99
 
         assert policy_record is not None, "No policy found"
 
@@ -128,15 +115,10 @@
         self.policy_record = policy_record
         self.uncompiled_policy = self.policy
 
-<<<<<<< HEAD
-        actions_names = self.metta_grid_env.action_names()
-        actions_max_params = self.metta_grid_env._c_env.max_action_args()
-=======
         # Note that these fields are specific to MettaGridEnv, which is why we can't keep
         # self.vecenv.driver_env as just the parent class pufferlib.PufferEnv
         actions_names = metta_grid_env.action_names()
         actions_max_params = metta_grid_env._c_env.max_action_args()
->>>>>>> 5cddbd99
 
         self.policy.activate_actions(actions_names, actions_max_params, self.device)
 
@@ -169,11 +151,7 @@
         # validate that policy matches environment
         self.metta_agent: MettaAgent = self.policy  # type: ignore
         assert isinstance(self.metta_agent, MettaAgent)
-<<<<<<< HEAD
-        _env_shape = self.metta_grid_env.single_observation_space.shape
-=======
         _env_shape = metta_grid_env.single_observation_space.shape
->>>>>>> 5cddbd99
         environment_shape = tuple(_env_shape) if isinstance(_env_shape, list) else _env_shape
 
         found_match = False
@@ -360,11 +338,7 @@
                 # This was originally self.config.env_batch_size == 1, but you have scaling
                 # configured differently in metta. You want the whole forward pass batch to come
                 # from one core to reduce indexing overhead.
-<<<<<<< HEAD
-                # contiguous_env_ids = self.vecenv.agents_per_batch == self.metta_grid_env.agents_per_env[0]
-=======
                 # contiguous_env_ids = self.vecenv.agents_per_batch == metta_grid_env.agents_per_env[0]
->>>>>>> 5cddbd99
                 contiguous_env_ids = self.trainer_cfg.async_factor == self.trainer_cfg.num_workers
                 contiguous_env_ids = False
                 if contiguous_env_ids:
@@ -618,11 +592,7 @@
                 "agent_step": self.agent_step,
                 "epoch": self.epoch,
                 "run": self.cfg.run,
-<<<<<<< HEAD
-                "action_names": self.metta_grid_env.action_names(),
-=======
                 "action_names": metta_grid_env.action_names(),
->>>>>>> 5cddbd99
                 "generation": generation,
                 "initial_uri": self._initial_pr.uri,
                 "train_time": time.time() - self.train_start,
