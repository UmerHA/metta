--- conflicted
+++ resolved
@@ -59,7 +59,6 @@
 def get_size_mb(obj):
     """Get approximate size of object in MB, handling various types."""
     import sys
-    import gc
 
     if isinstance(obj, torch.Tensor):
         # For tensors, use element count * bytes per element
@@ -92,8 +91,16 @@
     import gc
 
     # Skip some internal variables
-    skip_vars = {'__builtins__', '__name__', '__doc__', '__package__',
-                 '__loader__', '__spec__', '__annotations__', '__cached__'}
+    skip_vars = {
+        "__builtins__",
+        "__name__",
+        "__doc__",
+        "__package__",
+        "__loader__",
+        "__spec__",
+        "__annotations__",
+        "__cached__",
+    }
 
     # Collect variable sizes
     var_sizes = []
@@ -102,7 +109,7 @@
     tensor_size = 0
 
     for name, obj in local_vars.items():
-        if name in skip_vars or name.startswith('_'):
+        if name in skip_vars or name.startswith("_"):
             continue
 
         try:
@@ -115,11 +122,13 @@
                     shape = str(tuple(obj.shape))
                     dtype = str(obj.dtype)
                     device_str = str(obj.device)
-                    var_sizes.append((size_mb, f"{name} ({type_name}, shape={shape}, dtype={dtype}, device={device_str})", obj))
+                    var_sizes.append(
+                        (size_mb, f"{name} ({type_name}, shape={shape}, dtype={dtype}, device={device_str})", obj)
+                    )
                 else:
                     var_sizes.append((size_mb, f"{name} ({type_name})", obj))
                 total_size += size_mb
-        except Exception as e:
+        except Exception:
             # Skip variables that can't be sized
             pass
 
@@ -127,14 +136,14 @@
     var_sizes.sort(reverse=True)
 
     # Print summary
-    logger.info(f"\n{'='*60}")
+    logger.info(f"\n{'=' * 60}")
     logger.info(f"{prefix} Memory Profile")
-    logger.info(f"{'='*60}")
+    logger.info(f"{'=' * 60}")
     logger.info(f"Total tracked memory: {total_size:.2f} MB")
     logger.info(f"Tensor count: {tensor_count}, Tensor memory: {tensor_size:.2f} MB")
 
     # GPU memory if available
-    if device and str(device).startswith('cuda') and torch.cuda.is_available():
+    if device and str(device).startswith("cuda") and torch.cuda.is_available():
         gpu_allocated = torch.cuda.memory_allocated(device) / (1024**2)
         gpu_reserved = torch.cuda.memory_reserved(device) / (1024**2)
         logger.info(f"GPU allocated: {gpu_allocated:.2f} MB, reserved: {gpu_reserved:.2f} MB")
@@ -144,8 +153,8 @@
         logger.info(f"  {size_mb:8.2f} MB - {desc}")
 
         # Extra details for Experience objects
-        if hasattr(obj, '__class__') and 'Experience' in obj.__class__.__name__:
-            for attr in ['obs', 'actions', 'rewards', 'values', 'logprobs', 'dones', 'lstm_h', 'lstm_c']:
+        if hasattr(obj, "__class__") and "Experience" in obj.__class__.__name__:
+            for attr in ["obs", "actions", "rewards", "values", "logprobs", "dones", "lstm_h", "lstm_c"]:
                 if hasattr(obj, attr):
                     attr_val = getattr(obj, attr)
                     if isinstance(attr_val, torch.Tensor):
@@ -166,7 +175,7 @@
     # Garbage collection info
     gc_counts = gc.get_count()
     logger.info(f"\nGarbage collector: gen0={gc_counts[0]}, gen1={gc_counts[1]}, gen2={gc_counts[2]}")
-    logger.info(f"{'='*60}\n")
+    logger.info(f"{'=' * 60}\n")
 
 
 class MemoryTracker:
@@ -182,8 +191,9 @@
     def track(self, step_name="step"):
         """Record current memory usage."""
         import gc
+        import os
+
         import psutil
-        import os
 
         self.step_count += 1
 
@@ -213,7 +223,7 @@
         # Get GPU memory if available
         gpu_allocated = 0
         gpu_reserved = 0
-        if self.device and str(self.device).startswith('cuda') and torch.cuda.is_available():
+        if self.device and str(self.device).startswith("cuda") and torch.cuda.is_available():
             gpu_allocated = torch.cuda.memory_allocated(self.device) / (1024**2)
             gpu_reserved = torch.cuda.memory_reserved(self.device) / (1024**2)
 
@@ -223,19 +233,19 @@
 
         # Store data
         data = {
-            'step': self.step_count,
-            'name': step_name,
-            'rss_mb': rss_mb,
-            'vms_mb': vms_mb,
-            'children_rss_mb': children_rss,
-            'total_process_mb': rss_mb + children_rss,
-            'system_used_gb': system_used_gb,
-            'system_total_gb': system_total_gb,
-            'system_percent': system_percent,
-            'gpu_allocated_mb': gpu_allocated,
-            'gpu_reserved_mb': gpu_reserved,
-            'gc_objects': sum(gc_counts),
-            'tensor_count': tensor_count,
+            "step": self.step_count,
+            "name": step_name,
+            "rss_mb": rss_mb,
+            "vms_mb": vms_mb,
+            "children_rss_mb": children_rss,
+            "total_process_mb": rss_mb + children_rss,
+            "system_used_gb": system_used_gb,
+            "system_total_gb": system_total_gb,
+            "system_percent": system_percent,
+            "gpu_allocated_mb": gpu_allocated,
+            "gpu_reserved_mb": gpu_reserved,
+            "gc_objects": sum(gc_counts),
+            "tensor_count": tensor_count,
         }
 
         self.history.append(data)
@@ -257,27 +267,31 @@
         start = self.start_memory
 
         # Calculate growth
-        rss_growth = current['rss_mb'] - start['rss_mb']
-        gpu_growth = current['gpu_allocated_mb'] - start['gpu_allocated_mb']
-        tensor_growth = current['tensor_count'] - start['tensor_count']
+        rss_growth = current["rss_mb"] - start["rss_mb"]
+        gpu_growth = current["gpu_allocated_mb"] - start["gpu_allocated_mb"]
+        tensor_growth = current["tensor_count"] - start["tensor_count"]
 
         # Calculate rate of growth
-        steps = current['step'] - start['step']
+        steps = current["step"] - start["step"]
         if steps > 0:
             rss_rate = rss_growth / steps
             gpu_rate = gpu_growth / steps
         else:
             rss_rate = gpu_rate = 0
 
-        logger.info(f"\n{'='*60}")
+        logger.info(f"\n{'=' * 60}")
         logger.info(f"Memory Growth Summary (Step {current['step']} - {current['name']})")
-        logger.info(f"{'='*60}")
+        logger.info(f"{'=' * 60}")
         logger.info(f"Process RSS: {start['rss_mb']:.1f} MB → {current['rss_mb']:.1f} MB ({rss_growth:+.1f} MB)")
-        if current.get('children_rss_mb', 0) > 0:
+        if current.get("children_rss_mb", 0) > 0:
             logger.info(f"Children RSS: {current['children_rss_mb']:.1f} MB")
             logger.info(f"Total Process: {current['total_process_mb']:.1f} MB")
-        logger.info(f"SYSTEM MEMORY: {current['system_used_gb']:.1f}/{current['system_total_gb']:.1f} GB ({current['system_percent']:.1f}%)")
-        logger.info(f"GPU Memory: {start['gpu_allocated_mb']:.1f} MB → {current['gpu_allocated_mb']:.1f} MB ({gpu_growth:+.1f} MB)")
+        logger.info(
+            f"SYSTEM MEMORY: {current['system_used_gb']:.1f}/{current['system_total_gb']:.1f} GB ({current['system_percent']:.1f}%)"
+        )
+        logger.info(
+            f"GPU Memory: {start['gpu_allocated_mb']:.1f} MB → {current['gpu_allocated_mb']:.1f} MB ({gpu_growth:+.1f} MB)"
+        )
         logger.info(f"Tensor Count: {start['tensor_count']} → {current['tensor_count']} ({tensor_growth:+d})")
         logger.info(f"Growth Rate: RSS={rss_rate:.3f} MB/step, GPU={gpu_rate:.3f} MB/step")
 
@@ -286,26 +300,29 @@
             logger.warning(f"⚠️  High memory growth rate detected: {rss_rate:.3f} MB/step")
 
         # Check system memory usage
-        if current.get('system_percent', 0) > 80:
+        if current.get("system_percent", 0) > 80:
             logger.warning(f"⚠️  CRITICAL: System memory usage at {current['system_percent']:.1f}%!")
             logger.warning(f"   System: {current['system_used_gb']:.1f}/{current['system_total_gb']:.1f} GB")
             logger.warning(f"   This process: {current['rss_mb']:.1f} MB")
-            if current.get('children_rss_mb', 0) > 0:
+            if current.get("children_rss_mb", 0) > 0:
                 logger.warning(f"   Children: {current['children_rss_mb']:.1f} MB")
 
-                        # Try to identify what's using memory
+                # Try to identify what's using memory
             try:
                 import psutil
+
                 # Get top 5 memory-consuming processes
                 processes = []
-                for proc in psutil.process_iter(['pid', 'name', 'memory_info']):
+                for proc in psutil.process_iter(["pid", "name", "memory_info"]):
                     try:
                         proc_info = proc.info
-                        processes.append((
-                            proc_info['pid'],
-                            proc_info['name'],
-                            proc_info['memory_info'].rss / (1024**3)  # GB
-                        ))
+                        processes.append(
+                            (
+                                proc_info["pid"],
+                                proc_info["name"],
+                                proc_info["memory_info"].rss / (1024**3),  # GB
+                            )
+                        )
                     except (psutil.NoSuchProcess, psutil.AccessDenied):
                         pass
 
@@ -321,9 +338,11 @@
             logger.info("\nRecent trend:")
             for i in range(-5, 0):
                 h = self.history[i]
-                logger.info(f"  Step {h['step']:4d}: RSS={h['rss_mb']:7.1f} MB, GPU={h['gpu_allocated_mb']:7.1f} MB, Tensors={h['tensor_count']:5d}")
-
-        logger.info(f"{'='*60}\n")
+                logger.info(
+                    f"  Step {h['step']:4d}: RSS={h['rss_mb']:7.1f} MB, GPU={h['gpu_allocated_mb']:7.1f} MB, Tensors={h['tensor_count']:5d}"
+                )
+
+        logger.info(f"{'=' * 60}\n")
 
     def get_leak_candidates(self, threshold_mb=100):
         """Identify potential memory leaks by finding growing objects."""
@@ -332,23 +351,23 @@
         from collections import defaultdict
 
         # Track object types and their total size
-        type_sizes = defaultdict(lambda: {'count': 0, 'size': 0})
+        type_sizes = defaultdict(lambda: {"count": 0, "size": 0})
 
         for obj in gc.get_objects():
             try:
                 obj_type = type(obj).__name__
                 obj_size = sys.getsizeof(obj)
-                type_sizes[obj_type]['count'] += 1
-                type_sizes[obj_type]['size'] += obj_size
+                type_sizes[obj_type]["count"] += 1
+                type_sizes[obj_type]["size"] += obj_size
             except:
                 pass
 
         # Find types using significant memory
         candidates = []
         for type_name, info in type_sizes.items():
-            size_mb = info['size'] / (1024 * 1024)
+            size_mb = info["size"] / (1024 * 1024)
             if size_mb >= threshold_mb:
-                candidates.append((size_mb, type_name, info['count']))
+                candidates.append((size_mb, type_name, info["count"]))
 
         candidates.sort(reverse=True)
 
@@ -618,17 +637,13 @@
             for metric_name, step_metric in metric_overrides:
                 wandb_run.define_metric(metric_name, step_metric=step_metric)
 
-<<<<<<< HEAD
-                logger.info(f"MettaTrainer initialization complete on device: {self.device}")
-
-        # Initialize memory tracker - uncomment to enable
-        self.memory_tracker = MemoryTracker(device=self.device, log_interval=10)
-=======
         if self._master:
             self._memory_monitor.add(self, name="MettaTrainer", track_attributes=True)
 
+        # Initialize memory tracker for debugging - uncomment to enable
+        # self.memory_tracker = MemoryTracker(device=self.device, log_interval=10)
+
         logger.info(f"MettaTrainer initialization complete on device: {self.device}")
->>>>>>> 33369c59
 
     def train(self) -> None:
         logger.info("Starting training")
@@ -643,20 +658,21 @@
                 logger.warning(f"Failed to create training run: {e}")
 
         logger.info(f"Training on {self.device}")
-<<<<<<< HEAD
         logger.info(f"Configuration: num_workers={trainer_cfg.num_workers}, async_factor={trainer_cfg.async_factor}")
         logger.info(f"Total environments: {self.vecenv.num_envs if hasattr(self, 'vecenv') else 'unknown'}")
-        logger.info(f"Distributed training: {'YES' if torch.distributed.is_initialized() else 'NO'}, world_size={self._world_size}")
+        logger.info(
+            f"Distributed training: {'YES' if torch.distributed.is_initialized() else 'NO'}, world_size={self._world_size}"
+        )
 
         # Warn about memory usage with multiple workers
         if trainer_cfg.num_workers > 1:
             estimated_memory_gb = trainer_cfg.num_workers * 7  # ~7GB per worker based on logs
-            logger.warning(f"⚠️  Multiple workers detected: {trainer_cfg.num_workers} workers × ~7GB = ~{estimated_memory_gb}GB RAM")
+            logger.warning(
+                f"⚠️  Multiple workers detected: {trainer_cfg.num_workers} workers × ~7GB = ~{estimated_memory_gb}GB RAM"
+            )
             logger.warning("   Consider reducing num_workers if running out of memory")
 
-=======
         wandb_policy_name: str | None = None
->>>>>>> 33369c59
         while self.agent_step < trainer_cfg.total_timesteps:
             steps_before = self.agent_step
 
@@ -664,22 +680,24 @@
                 self._rollout()
                 self._train()
 
-<<<<<<< HEAD
+            self.torch_profiler.on_epoch_end(self.epoch)
+
             # Memory tracking - uncomment to enable
-            if hasattr(self, 'memory_tracker'):
+            if hasattr(self, "memory_tracker"):
                 self.memory_tracker.track(f"epoch_{self.epoch}")
 
             # Check for memory leak candidates every 50 epochs
-            if self.epoch % 50 == 0 and self.epoch > 0:
+            if self.epoch % 50 == 0 and self.epoch > 0 and hasattr(self, "memory_tracker"):
                 self.memory_tracker.get_leak_candidates(threshold_mb=50)
 
                 # Check optimizer state size
                 import sys
+
                 opt_state = self.optimizer.state_dict()
                 opt_size = sys.getsizeof(opt_state)
-                param_groups = opt_state.get('param_groups', [])
-                state_keys = opt_state.get('state', {})
-                logger.info(f"\nOptimizer state size: {opt_size / (1024*1024):.2f} MB")
+                param_groups = opt_state.get("param_groups", [])
+                state_keys = opt_state.get("state", {})
+                logger.info(f"\nOptimizer state size: {opt_size / (1024 * 1024):.2f} MB")
                 logger.info(f"  Parameter groups: {len(param_groups)}")
                 logger.info(f"  State keys: {len(state_keys)}")
 
@@ -694,24 +712,24 @@
 
             # Profile class attributes every 20 epochs to find growing collections
             if self.epoch % 20 == 0 and self.epoch > 0:
-                logger.info("\n" + "="*60)
+                logger.info("\n" + "=" * 60)
                 logger.info("CLASS ATTRIBUTE MEMORY PROFILE")
-                logger.info("="*60)
+                logger.info("=" * 60)
 
                 # Check common leak suspects
                 suspects = {
-                    'self.stats': self.stats,
-                    'self.losses': self.losses,
-                    'self.evals': self.evals,
+                    "self.stats": self.stats,
+                    "self.losses": self.losses,
+                    "self.evals": self.evals,
                 }
 
                 # Add experience buffer attributes if they exist
-                if hasattr(self, 'experience'):
-                    suspects['experience.obs'] = getattr(self.experience, 'obs', None)
-                    suspects['experience.actions'] = getattr(self.experience, 'actions', None)
-                    suspects['experience.rewards'] = getattr(self.experience, 'rewards', None)
-                    suspects['experience.lstm_h'] = getattr(self.experience, 'lstm_h', None)
-                    suspects['experience.lstm_c'] = getattr(self.experience, 'lstm_c', None)
+                if hasattr(self, "experience"):
+                    suspects["experience.obs"] = getattr(self.experience, "obs", None)
+                    suspects["experience.actions"] = getattr(self.experience, "actions", None)
+                    suspects["experience.rewards"] = getattr(self.experience, "rewards", None)
+                    suspects["experience.lstm_h"] = getattr(self.experience, "lstm_h", None)
+                    suspects["experience.lstm_c"] = getattr(self.experience, "lstm_c", None)
 
                 for name, obj in suspects.items():
                     if obj is None:
@@ -732,6 +750,7 @@
 
                 # Count tensors by location
                 import gc
+
                 tensor_locations = {}
                 list_tensors = 0
                 dict_tensors = 0
@@ -741,9 +760,9 @@
                         # Try to find where this tensor is referenced
                         for referrer in gc.get_referrers(obj):
                             location = "unknown"
-                            if hasattr(referrer, '__name__'):
+                            if hasattr(referrer, "__name__"):
                                 location = referrer.__name__
-                            elif hasattr(referrer, '__class__'):
+                            elif hasattr(referrer, "__class__"):
                                 location = referrer.__class__.__name__
                             tensor_locations[location] = tensor_locations.get(location, 0) + 1
 
@@ -759,7 +778,7 @@
 
                 # Additional debugging for tensors in collections
                 if list_tensors > 50 or dict_tensors > 50:
-                    logger.warning(f"\n⚠️  HIGH TENSOR COUNT IN COLLECTIONS:")
+                    logger.warning("\n⚠️  HIGH TENSOR COUNT IN COLLECTIONS:")
                     logger.warning(f"  Tensors in lists: {list_tensors}")
                     logger.warning(f"  Tensors in dicts: {dict_tensors}")
 
@@ -769,14 +788,13 @@
                         if isinstance(obj, torch.Tensor) and sample_count < 5:
                             for referrer in gc.get_referrers(obj):
                                 if isinstance(referrer, (list, dict)):
-                                    logger.warning(f"  Sample tensor: shape={obj.shape}, dtype={obj.dtype}, device={obj.device}")
+                                    logger.warning(
+                                        f"  Sample tensor: shape={obj.shape}, dtype={obj.dtype}, device={obj.device}"
+                                    )
                                     sample_count += 1
                                     break
 
-                logger.info("="*60 + "\n")
-=======
-            self.torch_profiler.on_epoch_end(self.epoch)
->>>>>>> 33369c59
+                logger.info("=" * 60 + "\n")
 
             # Processing stats
             self._process_stats()
@@ -784,6 +802,7 @@
             # Force garbage collection every 100 epochs to free memory
             if self.epoch % 100 == 0:
                 import gc
+
                 gc.collect()
                 if str(self.device).startswith("cuda"):
                     torch.cuda.empty_cache()
@@ -840,12 +859,11 @@
 
         policy = self.policy
         infos = defaultdict(list)
-        raw_infos = []  # Collect raw info for batch processing later
         experience.reset_for_rollout()
 
         # Memory profiling - uncomment to enable
-        if self.epoch % 5 == 0:  # Profile every 5 epochs to reduce log spam
-            profile_memory(locals(), prefix="ROLLOUT START", device=self.device)
+        # if self.epoch % 5 == 0:  # Profile every 5 epochs to reduce log spam
+        #     profile_memory(locals(), prefix="ROLLOUT START", device=self.device)
 
         while not experience.ready_for_training:
             with self.timer("_rollout.env"):
@@ -922,41 +940,37 @@
             # across all environments on this GPU. Stats from other GPUs (if using
             # distributed training) are handled separately and not aggregated here.
             if info:
-                raw_infos.extend(info)
+                # Process info dicts immediately to avoid memory accumulation
+                for i in info:
+                    for k, v in unroll_nested_dict(i):
+                        # Detach any tensors to prevent gradient accumulation
+                        if torch.is_tensor(v):
+                            v = v.detach().cpu().item() if v.numel() == 1 else v.detach().cpu().numpy()
+                        infos[k].append(v)
 
             with self.timer("_rollout.env"):
                 self.vecenv.send(actions.cpu().numpy().astype(dtype_actions))
 
             # Memory profiling - uncomment to track memory growth per step
             # Enable detailed profiling if we detect rapid memory growth
-            if hasattr(self, 'memory_tracker') and self.memory_tracker.history:
+            if hasattr(self, "memory_tracker") and self.memory_tracker.history:
                 if len(self.memory_tracker.history) >= 2:
-                    recent_growth = self.memory_tracker.history[-1]['rss_mb'] - self.memory_tracker.history[-2]['rss_mb']
+                    recent_growth = (
+                        self.memory_tracker.history[-1]["rss_mb"] - self.memory_tracker.history[-2]["rss_mb"]
+                    )
                     if recent_growth > 100:  # More than 100MB growth in one epoch
                         if self.agent_step % 100 == 0:  # Check every 100 steps when leak detected
-                            profile_memory(locals(), prefix=f"LEAK DETECTED - ROLLOUT STEP {self.agent_step}", device=self.device)
+                            profile_memory(
+                                locals(), prefix=f"LEAK DETECTED - ROLLOUT STEP {self.agent_step}", device=self.device
+                            )
 
         # Memory profiling - uncomment to check at end of rollout
-        if self.epoch % 5 == 0:  # Profile every 5 epochs to reduce log spam
-            profile_memory(locals(), prefix="ROLLOUT END", device=self.device)
-
-        # Batch process info dictionaries after rollout
-        for i in raw_infos:
-            for k, v in unroll_nested_dict(i):
-                # Convert tensors to scalars before storing
-                if isinstance(v, torch.Tensor):
-                    v = v.detach().cpu().item() if v.numel() == 1 else v.detach().cpu().tolist()
-                elif isinstance(v, np.ndarray):
-                    v = v.tolist()
-                # Double-check we're not storing any tensor-like objects
-                elif hasattr(v, 'detach') or hasattr(v, 'cpu'):
-                    logger.warning(f"Found tensor-like object in infos[{k}]: {type(v)}")
-                    continue
-                infos[k].append(v)
+        # if self.epoch % 5 == 0:  # Profile every 5 epochs to reduce log spam
+        #     profile_memory(locals(), prefix="ROLLOUT END", device=self.device)
 
         # Debug: Check sizes of collections
         if self.epoch % 20 == 0:
-            logger.info(f"DEBUG - raw_infos: {len(raw_infos)} items, infos: {len(infos)} keys")
+            logger.info(f"DEBUG - infos: {len(infos)} keys")
             if len(self.stats) > 1000:
                 logger.warning(f"WARNING - self.stats is growing large: {len(self.stats)} keys")
 
@@ -970,7 +984,9 @@
                 v_converted = []
                 for item in v:
                     if isinstance(item, torch.Tensor):
-                        v_converted.append(item.detach().cpu().item() if item.numel() == 1 else item.detach().cpu().tolist())
+                        v_converted.append(
+                            item.detach().cpu().item() if item.numel() == 1 else item.detach().cpu().tolist()
+                        )
                     else:
                         v_converted.append(item)
                 self.stats.setdefault(k, []).extend(v_converted)
@@ -987,9 +1003,6 @@
                     except TypeError:
                         self.stats[k] = [self.stats[k], v]  # fallback: bundle as list
 
-        # Clear raw_infos to prevent memory accumulation
-        raw_infos.clear()
-
         # Clear infos to prevent memory accumulation
         infos.clear()
 
@@ -1003,17 +1016,12 @@
 
         self.losses.zero()
 
-<<<<<<< HEAD
         # Memory profiling - uncomment to enable
-        if self.epoch % 5 == 0:  # Profile every 5 epochs to reduce log spam
-            profile_memory(locals(), prefix="TRAIN START", device=self.device)
-
-        prio_cfg = trainer_cfg.get("prioritized_experience_replay", {})
-        vtrace_cfg = trainer_cfg.get("vtrace", {})
-=======
+        # if self.epoch % 5 == 0:  # Profile every 5 epochs to reduce log spam
+        #     profile_memory(locals(), prefix="TRAIN START", device=self.device)
+
         prio_cfg = trainer_cfg.prioritized_experience_replay
         vtrace_cfg = trainer_cfg.vtrace
->>>>>>> 33369c59
 
         # Reset importance sampling ratios
         experience.reset_importance_sampling_ratios()
@@ -1184,31 +1192,27 @@
         if self.lr_scheduler is not None:
             self.lr_scheduler.step()
 
-                # Calculate explained variance
+            # Calculate explained variance
         y_pred = experience.values.flatten()
         y_true = advantages.flatten() + experience.values.flatten()
         var_y = y_true.var()
         explained_var = torch.nan if var_y == 0 else 1 - (y_true - y_pred).var() / var_y
         self.losses.explained_variance = explained_var.item() if torch.is_tensor(explained_var) else float("nan")
 
-<<<<<<< HEAD
         # Memory profiling - uncomment to check at end of training
-        if self.epoch % 5 == 0:  # Profile every 5 epochs to reduce log spam
-            profile_memory(locals(), prefix="TRAIN END", device=self.device)
-
-            # Check for tensors with gradients
-            import gc
-            grad_tensors = 0
-            for obj in gc.get_objects():
-                if isinstance(obj, torch.Tensor) and obj.grad is not None:
-                    grad_tensors += 1
-
-            if grad_tensors > 50:  # Arbitrary threshold
-                logger.warning(f"WARNING: {grad_tensors} tensors with gradients found after training!")
-
-    def _checkpoint_trainer(self):
-        if not self._master:
-=======
+        # if self.epoch % 5 == 0:  # Profile every 5 epochs to reduce log spam
+        #     profile_memory(locals(), prefix="TRAIN END", device=self.device)
+        #
+        #     # Check for tensors with gradients
+        #     import gc
+        #     grad_tensors = 0
+        #     for obj in gc.get_objects():
+        #         if isinstance(obj, torch.Tensor) and obj.grad is not None:
+        #             grad_tensors += 1
+        #
+        #     if grad_tensors > 50:  # Arbitrary threshold
+        #         logger.warning(f"WARNING: {grad_tensors} tensors with gradients found after training!")
+
     def _should_run(self, interval: int, force: bool = False) -> bool:
         """Check if a periodic task should run based on interval and force flag."""
         if not self._master or not interval:
@@ -1221,7 +1225,6 @@
 
     def _maybe_record_heartbeat(self, force=False):
         if not self._should_run(10, force):
->>>>>>> 33369c59
             return
 
         record_heartbeat()
@@ -1247,21 +1250,17 @@
         checkpoint.save(self.cfg.run_dir)
         logger.info(f"Saved training state at epoch {self.epoch}")
 
-<<<<<<< HEAD
         # Clear references and force garbage collection after checkpointing
         import gc
+
         del checkpoint
         gc.collect()
         if str(self.device).startswith("cuda"):
             torch.cuda.empty_cache()
 
-    def _checkpoint_policy(self) -> PolicyRecord | None:
-        if not self._master:
-=======
     def _maybe_save_policy(self, force=False):
         """Save policy locally if on checkpoint interval"""
         if not self._should_run(self.trainer_cfg.checkpoint.checkpoint_interval, force):
->>>>>>> 33369c59
             return
 
         name = self.policy_store.make_model_name(self.epoch)
