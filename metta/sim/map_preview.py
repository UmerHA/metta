import json
import logging
import os
import tempfile
import zlib
from typing import Optional

import wandb
from omegaconf import DictConfig
from wandb.sdk import wandb_run

from mettagrid.mettagrid_env import MettaGridEnv
from mettagrid.util.file import write_file

logger = logging.getLogger(__name__)


def write_map_preview_file(preview_path: str, env: MettaGridEnv, gzipped: bool):
    logger.info("Building map preview...")

    preview = {
        "version": 1,
        "action_names": env.action_names(),
        "object_types": env.object_type_names(),
        "inventory_items": env.inventory_item_names(),
        "map_size": [env.map_width, env.map_height],
        "num_agents": env.num_agents,
        "max_steps": 1,
        "grid_objects": list(env.grid_objects.values()),
    }

    preview_data = json.dumps(preview).encode("utf-8")  # Convert to JSON string
    if gzipped:
        # Compress data with deflate
        preview_data = zlib.compress(preview_data)

    with open(preview_path, "wb") as f:
        f.write(preview_data)


def write_local_map_preview(env: MettaGridEnv):
    with tempfile.NamedTemporaryFile(delete=False, dir="./mettascope/local/", suffix=".json") as temp_file:
        # Create directory and save compressed file
        preview_path = temp_file.name
        os.makedirs(os.path.dirname(preview_path), exist_ok=True)

        # no gzip locally - fastapi doesn't recognize .json.z files
        write_map_preview_file(preview_path, env, gzipped=False)

    return preview_path


def upload_map_preview(
    env_config: DictConfig,
    s3_path: str,
    wandb_run: Optional[wandb_run.Run] = None,
):
    """
    Builds a map preview of the simulation environment and uploads it to S3.

    Args:
        cfg: Configuration for the simulation
        s3_path: Path to upload the map preview to
        wandb_run: Weights & Biases run object for logging
    """

    env = MettaGridEnv(env_config, render_mode=None)

<<<<<<< HEAD
    preview = {
        "version": 1,
        "action_names": env.action_names,
        "object_types": env.object_type_names,
        "inventory_items": env.inventory_item_names,
        "map_size": [env.map_width, env.map_height],
        "num_agents": env.num_agents,
        "max_steps": 1,
        "grid_objects": list(env.grid_objects.values()),
    }

    # Compress data with deflate
    preview_data = json.dumps(preview)  # Convert to JSON string
    preview_bytes = preview_data.encode("utf-8")  # Encode to bytes
    compressed_data = zlib.compress(preview_bytes)  # Compress the bytes

=======
>>>>>>> 7cb41402
    with tempfile.NamedTemporaryFile(delete=False) as temp_file:
        # Create directory and save compressed file
        preview_path = temp_file.name
        os.makedirs(os.path.dirname(preview_path), exist_ok=True)
        write_map_preview_file(preview_path, env, gzipped=True)

    # Upload to S3 using our new utility function
    try:
        write_file(path=s3_path, local_file=preview_path, content_type="application/x-compress")
    except Exception as e:
        logger.error(f"Failed to upload preview map to S3: {str(e)}")

    try:
        # If upload was successful, log the link to WandB
        if wandb_run:
            player_url = f"https://metta-ai.github.io/metta/?replayUrl={s3_path}"
            link_summary = {"replays/link": wandb.Html(f'<a href="{player_url}">MetaScope Map Preview</a>')}
            wandb_run.log(link_summary)
            logger.info(f"Preview map available at: {player_url}")
    except Exception as e:
        logger.error(f"Failed to log preview map to WandB: {str(e)}")<|MERGE_RESOLUTION|>--- conflicted
+++ resolved
@@ -20,9 +20,9 @@
 
     preview = {
         "version": 1,
-        "action_names": env.action_names(),
-        "object_types": env.object_type_names(),
-        "inventory_items": env.inventory_item_names(),
+        "action_names": env.action_names,
+        "object_types": env.object_type_names,
+        "inventory_items": env.inventory_item_names,
         "map_size": [env.map_width, env.map_height],
         "num_agents": env.num_agents,
         "max_steps": 1,
@@ -66,25 +66,6 @@
 
     env = MettaGridEnv(env_config, render_mode=None)
 
-<<<<<<< HEAD
-    preview = {
-        "version": 1,
-        "action_names": env.action_names,
-        "object_types": env.object_type_names,
-        "inventory_items": env.inventory_item_names,
-        "map_size": [env.map_width, env.map_height],
-        "num_agents": env.num_agents,
-        "max_steps": 1,
-        "grid_objects": list(env.grid_objects.values()),
-    }
-
-    # Compress data with deflate
-    preview_data = json.dumps(preview)  # Convert to JSON string
-    preview_bytes = preview_data.encode("utf-8")  # Encode to bytes
-    compressed_data = zlib.compress(preview_bytes)  # Compress the bytes
-
-=======
->>>>>>> 7cb41402
     with tempfile.NamedTemporaryFile(delete=False) as temp_file:
         # Create directory and save compressed file
         preview_path = temp_file.name
