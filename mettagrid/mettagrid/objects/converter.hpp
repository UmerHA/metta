#ifndef METTAGRID_METTAGRID_OBJECTS_CONVERTER_HPP_
#define METTAGRID_METTAGRID_OBJECTS_CONVERTER_HPP_

#include <cassert>
#include <cstdint>
#include <string>
#include <vector>

<<<<<<< HEAD
#include "constants.hpp"
#include "event_manager.hpp"
#include "grid_object.hpp"
#include "objects/agent.hpp"
#include "objects/metta_object.hpp"
#include "types.hpp"

// Converter class definition
class Converter : public MettaObject {
=======
#include "../event.hpp"
#include "../grid_object.hpp"
#include "../stats_tracker.hpp"
#include "agent.hpp"
#include "constants.hpp"
#include "has_inventory.hpp"
#include "metta_object.hpp"

class Converter : public HasInventory {
private:
  // This should be called any time the converter could start converting. E.g.,
  // when things are added to its input, and when it finishes converting.
  void maybe_start_converting() {
    // We can't start converting if there's no event manager, since we won't
    // be able to schedule the finishing event.
    assert(this->event_manager != nullptr);
    // We also need to have an id to schedule the finishing event. If our id
    // is zero, we probably haven't been added to the grid yet.
    assert(this->id != 0);
    if (this->converting || this->cooling_down) {
      return;
    }
    // Check if the converter is already at max output.
    unsigned short total_output = 0;
    for (unsigned int i = 0; i < InventoryItem::InventoryItemCount; i++) {
      if (this->recipe_output[i] > 0) {
        total_output += this->inventory[i];
      }
    }
    if (total_output >= this->max_output) {
      stats.incr("blocked.output_full");
      return;
    }
    // Check if the converter has enough input.
    for (unsigned int i = 0; i < InventoryItem::InventoryItemCount; i++) {
      if (this->inventory[i] < this->recipe_input[i]) {
        stats.incr("blocked.insufficient_input");
        return;
      }
    }
    // produce.
    for (unsigned int i = 0; i < InventoryItem::InventoryItemCount; i++) {
      this->inventory[i] -= this->recipe_input[i];
      if (this->recipe_input[i] > 0) {
        stats.add(InventoryItemNames[i] + ".consumed", this->recipe_input[i]);
      }
    }
    // All the previous returns were "we don't start converting".
    // This one is us starting to convert.
    this->converting = true;
    stats.incr("conversions.started");
    this->event_manager->schedule_event(EventType::FinishConverting, this->conversion_ticks, this->id, 0);
  }

>>>>>>> 3bf7457f
public:
  std::vector<uint8_t> inventory;
  std::vector<uint8_t> recipe_input;
  std::vector<uint8_t> recipe_output;
  uint16_t max_output;
  uint8_t conversion_ticks;
  uint8_t cooldown;
  bool converting;
  bool cooling_down;
  uint8_t color;
  EventManager* event_manager;
  StatsTracker stats;

  Converter(GridCoord r, GridCoord c, ObjectConfig cfg, TypeId type_id) {
    GridObject::init(type_id, GridLocation(r, c, GridLayer::Object_Layer));
<<<<<<< HEAD
    MettaObject::set_hp(cfg);
    this->inventory.resize(InventoryItem::InventoryCount);
    this->recipe_input.resize(InventoryItem::InventoryCount);
    this->recipe_output.resize(InventoryItem::InventoryCount);
    for (uint32_t i = 0; i < InventoryItem::InventoryCount; i++) {
=======
    MettaObject::init_mo(cfg);
    HasInventory::init_has_inventory(cfg);
    this->recipe_input.resize(InventoryItem::InventoryItemCount);
    this->recipe_output.resize(InventoryItem::InventoryItemCount);
    for (unsigned int i = 0; i < InventoryItem::InventoryItemCount; i++) {
>>>>>>> 3bf7457f
      this->recipe_input[i] = cfg["input_" + InventoryItemNames[i]];
      this->recipe_output[i] = cfg["output_" + InventoryItemNames[i]];
    }
    this->max_output = cfg["max_output"];
    this->conversion_ticks = cfg["conversion_ticks"];
    this->cooldown = cfg["cooldown"];
    this->color = cfg.count("color") ? cfg["color"] : 0;
    this->converting = false;
    this->cooling_down = false;

    // Initialize inventory with initial_items for all output types
<<<<<<< HEAD
    uint8_t initial_items = cfg["initial_items"];
    for (uint32_t i = 0; i < InventoryItem::InventoryCount; i++) {
=======
    // Default to recipe_output values if initial_items is not present
    unsigned char initial_items = cfg["initial_items"];
    for (unsigned int i = 0; i < InventoryItem::InventoryItemCount; i++) {
>>>>>>> 3bf7457f
      if (this->recipe_output[i] > 0) {
        this->_update_inventory(static_cast<InventoryItem>(i), initial_items);
      }
    }
  }

  Converter(GridCoord r, GridCoord c, ObjectConfig cfg) : Converter(r, c, cfg, ObjectType::GenericConverterT) {}

  void set_event_manager(EventManager* event_manager) {
    this->event_manager = event_manager;
    this->maybe_start_converting();
  }

  void finish_converting() {
    this->converting = false;
    stats.incr("conversions.completed");

    // Add output to inventory
<<<<<<< HEAD
    for (uint32_t i = 0; i < InventoryItem::InventoryCount; i++) {
      if (this->recipe_output[i] > 0) {
        this->_update_inventory(static_cast<InventoryItem>(i), this->recipe_output[i]);
=======
    for (unsigned int i = 0; i < InventoryItem::InventoryItemCount; i++) {
      if (this->recipe_output[i] > 0) {
        HasInventory::update_inventory(static_cast<InventoryItem>(i), this->recipe_output[i]);
        stats.add(InventoryItemNames[i] + ".produced", this->recipe_output[i]);
>>>>>>> 3bf7457f
      }
    }

    if (this->cooldown > 0) {
      // Start cooldown phase
      this->cooling_down = true;
      stats.incr("cooldown.started");
      this->event_manager->schedule_event(EventType::CoolDown, this->cooldown, this->id, 0);
    } else if (this->cooldown == 0) {
      // No cooldown, try to start converting again immediately
      this->maybe_start_converting();
    } else if (this->cooldown < 0) {
      // Negative cooldown means never convert again
      this->cooling_down = true;
      stats.incr("conversions.permanent_stop");
    }
  }

  void finish_cooldown() {
    this->cooling_down = false;
    stats.incr("cooldown.completed");
    this->maybe_start_converting();
  }

<<<<<<< HEAD
  virtual bool is_converter() const override {
    return true;
  }

  void update_converter_inventory(InventoryItem item, int16_t amount) {
    this->_update_inventory(item, amount);
=======
  int update_inventory(InventoryItem item, short amount) override {
    int delta = HasInventory::update_inventory(item, amount);
    if (delta != 0) {
      if (delta > 0) {
        stats.add(InventoryItemNames[item] + ".added", delta);
      } else {
        stats.add(InventoryItemNames[item] + ".removed", -delta);
      }
    }
>>>>>>> 3bf7457f
    this->maybe_start_converting();
    return delta;
  }

  virtual vector<PartialObservationToken> obs_features() const override {
    vector<PartialObservationToken> features;
    features.push_back({ObservationFeature::TypeId, _type_id});
    features.push_back({ObservationFeature::Color, color});
    features.push_back({ObservationFeature::ConvertingOrCoolingDown, this->converting || this->cooling_down});
    for (uint8_t i = 0; i < InventoryItem::InventoryItemCount; i++) {
      if (inventory[i] > 0) {
        features.push_back({static_cast<uint8_t>(InventoryFeatureOffset + i), inventory[i]});
      }
    }
    return features;
  }

<<<<<<< HEAD
  virtual void obs(c_observations_type* obs) const override {
    MettaObject::obs(obs);

    // Map object type to corresponding feature
    GridFeature objectTypeFeature;
    switch (_type_id) {
      case ObjectType::AgentT:
        objectTypeFeature = GridFeature::AGENT;
        break;
      case ObjectType::WallT:
        objectTypeFeature = GridFeature::WALL;
        break;
      case ObjectType::MineT:
        objectTypeFeature = GridFeature::MINE;
        break;
      case ObjectType::GeneratorT:
        objectTypeFeature = GridFeature::GENERATOR;
        break;
      case ObjectType::AltarT:
        objectTypeFeature = GridFeature::ALTAR;
        break;
      case ObjectType::ArmoryT:
        objectTypeFeature = GridFeature::ARMORY;
        break;
      case ObjectType::LaseryT:
        objectTypeFeature = GridFeature::LASERY;
        break;
      case ObjectType::LabT:
        objectTypeFeature = GridFeature::LAB;
        break;
      case ObjectType::FactoryT:
        objectTypeFeature = GridFeature::FACTORY;
        break;
      case ObjectType::TempleT:
        objectTypeFeature = GridFeature::TEMPLE;
        break;
      default:
        throw std::runtime_error("unknown converter _type_id");  // Default case
=======
  void obs(ObsType* obs, const std::vector<uint8_t>& offsets) const override {
    obs[offsets[0]] = 1;
    obs[offsets[1]] = _type_id;
    obs[offsets[2]] = this->hp;
    obs[offsets[3]] = this->color;
    obs[offsets[4]] = this->converting || this->cooling_down;
    for (unsigned int i = 0; i < InventoryItem::InventoryItemCount; i++) {
      obs[offsets[5 + i]] = this->inventory[i];
>>>>>>> 3bf7457f
    }

    // Converter-specific features
    encode(obs, objectTypeFeature, 1);
    encode(obs, GridFeature::COLOR, this->color);
    encode(obs, GridFeature::CONVERTING, this->converting || this->cooling_down);

    // Map inventory items to their corresponding observation features
    const GridFeature converterInventoryFeatures[] = {GridFeature::INV_ORE_RED,
                                                      GridFeature::INV_ORE_BLUE,
                                                      GridFeature::INV_ORE_GREEN,
                                                      GridFeature::INV_BATTERY,
                                                      GridFeature::INV_HEART,
                                                      GridFeature::INV_ARMOR,
                                                      GridFeature::INV_LASER,
                                                      GridFeature::INV_BLUEPRINT};

    // Inventory features
    for (uint32_t i = 0; i < InventoryItem::InventoryCount; i++) {
      encode(obs, converterInventoryFeatures[i], this->inventory[i]);
    }
  }

  // Whether the inventory is accessible to an agent.
  virtual bool inventory_is_accessible() const {
    return true;
  }

private:
  virtual void _update_inventory(InventoryItem item, int16_t amount) {
    int32_t current = this->inventory[item];
    int32_t new_value = current + amount;

    // Clamp the result between 0 and UINT8_MAX
    this->inventory[item] = static_cast<uint8_t>(std::clamp(new_value, 0, static_cast<int32_t>(UINT8_MAX)));
  }

<<<<<<< HEAD
  // This should be called any time the converter could start converting
  void maybe_start_converting() {
    // We can't start converting if there's no event manager, since we won'tbe able to schedule the finishing event.
    assert(this->event_manager != nullptr);
    // We also need to have an id to schedule the finishing event. If our id id zero, we probably haven't been added to
    // the grid yet.
    assert(this->id != 0);
    if (this->converting || this->cooling_down) {
      return;
    }
    // Check if the converter is already at max output.
    uint16_t total_output = 0;
    for (uint32_t i = 0; i < InventoryItem::InventoryCount; i++) {
      if (this->recipe_output[i] > 0) {
        total_output += this->inventory[i];
      }
    }
    if (total_output >= this->max_output) {
      return;
=======
  static std::vector<std::string> feature_names() {
    std::vector<std::string> names;
    // We use the same feature names for all converters, since this compresses
    // the observation space. At the moment we don't expose the recipe, since
    // we expect converters to be hard coded.
    names.push_back("converter");
    names.push_back("type_id");
    names.push_back("hp");
    names.push_back("color");
    names.push_back("converting");
    for (unsigned int i = 0; i < InventoryItem::InventoryItemCount; i++) {
      names.push_back("inv:" + InventoryItemNames[i]);
>>>>>>> 3bf7457f
    }
    // Check if the converter has enough input.
    for (uint32_t i = 0; i < InventoryItem::InventoryCount; i++) {
      if (this->inventory[i] < this->recipe_input[i]) {
        return;
      }
    }
    // produce.
    for (uint32_t i = 0; i < InventoryItem::InventoryCount; i++) {
      this->inventory[i] -= this->recipe_input[i];
    }
    // All the previous returns were "we don't start converting". This one is us starting to convert.
    this->converting = true;
    this->event_manager->schedule_event(Events::FinishConverting, this->conversion_ticks, this->id, 0);
  }
};

<<<<<<< HEAD
#endif  // CONVERTER_HPP
=======
#endif  // METTAGRID_METTAGRID_OBJECTS_CONVERTER_HPP_
>>>>>>> 3bf7457f
<|MERGE_RESOLUTION|>--- conflicted
+++ resolved
@@ -2,21 +2,9 @@
 #define METTAGRID_METTAGRID_OBJECTS_CONVERTER_HPP_
 
 #include <cassert>
-#include <cstdint>
 #include <string>
 #include <vector>
 
-<<<<<<< HEAD
-#include "constants.hpp"
-#include "event_manager.hpp"
-#include "grid_object.hpp"
-#include "objects/agent.hpp"
-#include "objects/metta_object.hpp"
-#include "types.hpp"
-
-// Converter class definition
-class Converter : public MettaObject {
-=======
 #include "../event.hpp"
 #include "../grid_object.hpp"
 #include "../stats_tracker.hpp"
@@ -71,35 +59,28 @@
     this->event_manager->schedule_event(EventType::FinishConverting, this->conversion_ticks, this->id, 0);
   }
 
->>>>>>> 3bf7457f
 public:
-  std::vector<uint8_t> inventory;
-  std::vector<uint8_t> recipe_input;
-  std::vector<uint8_t> recipe_output;
-  uint16_t max_output;
-  uint8_t conversion_ticks;
-  uint8_t cooldown;
-  bool converting;
-  bool cooling_down;
-  uint8_t color;
+  vector<unsigned char> recipe_input;
+  vector<unsigned char> recipe_output;
+  // The converter won't convert if its output already has this many things of
+  // the type it produces. This may be clunky in some cases, but the main usage
+  // is to make Mines (etc) have a maximum output.
+  unsigned short max_output;
+  unsigned char conversion_ticks;  // Time to produce output
+  unsigned char cooldown;          // Time to wait after producing before starting again
+  bool converting;                 // Currently in production phase
+  bool cooling_down;               // Currently in cooldown phase
+  unsigned char color;
   EventManager* event_manager;
   StatsTracker stats;
 
   Converter(GridCoord r, GridCoord c, ObjectConfig cfg, TypeId type_id) {
     GridObject::init(type_id, GridLocation(r, c, GridLayer::Object_Layer));
-<<<<<<< HEAD
-    MettaObject::set_hp(cfg);
-    this->inventory.resize(InventoryItem::InventoryCount);
-    this->recipe_input.resize(InventoryItem::InventoryCount);
-    this->recipe_output.resize(InventoryItem::InventoryCount);
-    for (uint32_t i = 0; i < InventoryItem::InventoryCount; i++) {
-=======
     MettaObject::init_mo(cfg);
     HasInventory::init_has_inventory(cfg);
     this->recipe_input.resize(InventoryItem::InventoryItemCount);
     this->recipe_output.resize(InventoryItem::InventoryItemCount);
     for (unsigned int i = 0; i < InventoryItem::InventoryItemCount; i++) {
->>>>>>> 3bf7457f
       this->recipe_input[i] = cfg["input_" + InventoryItemNames[i]];
       this->recipe_output[i] = cfg["output_" + InventoryItemNames[i]];
     }
@@ -111,16 +92,11 @@
     this->cooling_down = false;
 
     // Initialize inventory with initial_items for all output types
-<<<<<<< HEAD
-    uint8_t initial_items = cfg["initial_items"];
-    for (uint32_t i = 0; i < InventoryItem::InventoryCount; i++) {
-=======
     // Default to recipe_output values if initial_items is not present
     unsigned char initial_items = cfg["initial_items"];
     for (unsigned int i = 0; i < InventoryItem::InventoryItemCount; i++) {
->>>>>>> 3bf7457f
       if (this->recipe_output[i] > 0) {
-        this->_update_inventory(static_cast<InventoryItem>(i), initial_items);
+        HasInventory::update_inventory(static_cast<InventoryItem>(i), initial_items);
       }
     }
   }
@@ -137,16 +113,10 @@
     stats.incr("conversions.completed");
 
     // Add output to inventory
-<<<<<<< HEAD
-    for (uint32_t i = 0; i < InventoryItem::InventoryCount; i++) {
-      if (this->recipe_output[i] > 0) {
-        this->_update_inventory(static_cast<InventoryItem>(i), this->recipe_output[i]);
-=======
     for (unsigned int i = 0; i < InventoryItem::InventoryItemCount; i++) {
       if (this->recipe_output[i] > 0) {
         HasInventory::update_inventory(static_cast<InventoryItem>(i), this->recipe_output[i]);
         stats.add(InventoryItemNames[i] + ".produced", this->recipe_output[i]);
->>>>>>> 3bf7457f
       }
     }
 
@@ -171,14 +141,6 @@
     this->maybe_start_converting();
   }
 
-<<<<<<< HEAD
-  virtual bool is_converter() const override {
-    return true;
-  }
-
-  void update_converter_inventory(InventoryItem item, int16_t amount) {
-    this->_update_inventory(item, amount);
-=======
   int update_inventory(InventoryItem item, short amount) override {
     int delta = HasInventory::update_inventory(item, amount);
     if (delta != 0) {
@@ -188,7 +150,6 @@
         stats.add(InventoryItemNames[item] + ".removed", -delta);
       }
     }
->>>>>>> 3bf7457f
     this->maybe_start_converting();
     return delta;
   }
@@ -206,46 +167,6 @@
     return features;
   }
 
-<<<<<<< HEAD
-  virtual void obs(c_observations_type* obs) const override {
-    MettaObject::obs(obs);
-
-    // Map object type to corresponding feature
-    GridFeature objectTypeFeature;
-    switch (_type_id) {
-      case ObjectType::AgentT:
-        objectTypeFeature = GridFeature::AGENT;
-        break;
-      case ObjectType::WallT:
-        objectTypeFeature = GridFeature::WALL;
-        break;
-      case ObjectType::MineT:
-        objectTypeFeature = GridFeature::MINE;
-        break;
-      case ObjectType::GeneratorT:
-        objectTypeFeature = GridFeature::GENERATOR;
-        break;
-      case ObjectType::AltarT:
-        objectTypeFeature = GridFeature::ALTAR;
-        break;
-      case ObjectType::ArmoryT:
-        objectTypeFeature = GridFeature::ARMORY;
-        break;
-      case ObjectType::LaseryT:
-        objectTypeFeature = GridFeature::LASERY;
-        break;
-      case ObjectType::LabT:
-        objectTypeFeature = GridFeature::LAB;
-        break;
-      case ObjectType::FactoryT:
-        objectTypeFeature = GridFeature::FACTORY;
-        break;
-      case ObjectType::TempleT:
-        objectTypeFeature = GridFeature::TEMPLE;
-        break;
-      default:
-        throw std::runtime_error("unknown converter _type_id");  // Default case
-=======
   void obs(ObsType* obs, const std::vector<uint8_t>& offsets) const override {
     obs[offsets[0]] = 1;
     obs[offsets[1]] = _type_id;
@@ -254,65 +175,9 @@
     obs[offsets[4]] = this->converting || this->cooling_down;
     for (unsigned int i = 0; i < InventoryItem::InventoryItemCount; i++) {
       obs[offsets[5 + i]] = this->inventory[i];
->>>>>>> 3bf7457f
-    }
-
-    // Converter-specific features
-    encode(obs, objectTypeFeature, 1);
-    encode(obs, GridFeature::COLOR, this->color);
-    encode(obs, GridFeature::CONVERTING, this->converting || this->cooling_down);
-
-    // Map inventory items to their corresponding observation features
-    const GridFeature converterInventoryFeatures[] = {GridFeature::INV_ORE_RED,
-                                                      GridFeature::INV_ORE_BLUE,
-                                                      GridFeature::INV_ORE_GREEN,
-                                                      GridFeature::INV_BATTERY,
-                                                      GridFeature::INV_HEART,
-                                                      GridFeature::INV_ARMOR,
-                                                      GridFeature::INV_LASER,
-                                                      GridFeature::INV_BLUEPRINT};
-
-    // Inventory features
-    for (uint32_t i = 0; i < InventoryItem::InventoryCount; i++) {
-      encode(obs, converterInventoryFeatures[i], this->inventory[i]);
     }
   }
 
-  // Whether the inventory is accessible to an agent.
-  virtual bool inventory_is_accessible() const {
-    return true;
-  }
-
-private:
-  virtual void _update_inventory(InventoryItem item, int16_t amount) {
-    int32_t current = this->inventory[item];
-    int32_t new_value = current + amount;
-
-    // Clamp the result between 0 and UINT8_MAX
-    this->inventory[item] = static_cast<uint8_t>(std::clamp(new_value, 0, static_cast<int32_t>(UINT8_MAX)));
-  }
-
-<<<<<<< HEAD
-  // This should be called any time the converter could start converting
-  void maybe_start_converting() {
-    // We can't start converting if there's no event manager, since we won'tbe able to schedule the finishing event.
-    assert(this->event_manager != nullptr);
-    // We also need to have an id to schedule the finishing event. If our id id zero, we probably haven't been added to
-    // the grid yet.
-    assert(this->id != 0);
-    if (this->converting || this->cooling_down) {
-      return;
-    }
-    // Check if the converter is already at max output.
-    uint16_t total_output = 0;
-    for (uint32_t i = 0; i < InventoryItem::InventoryCount; i++) {
-      if (this->recipe_output[i] > 0) {
-        total_output += this->inventory[i];
-      }
-    }
-    if (total_output >= this->max_output) {
-      return;
-=======
   static std::vector<std::string> feature_names() {
     std::vector<std::string> names;
     // We use the same feature names for all converters, since this compresses
@@ -325,26 +190,9 @@
     names.push_back("converting");
     for (unsigned int i = 0; i < InventoryItem::InventoryItemCount; i++) {
       names.push_back("inv:" + InventoryItemNames[i]);
->>>>>>> 3bf7457f
     }
-    // Check if the converter has enough input.
-    for (uint32_t i = 0; i < InventoryItem::InventoryCount; i++) {
-      if (this->inventory[i] < this->recipe_input[i]) {
-        return;
-      }
-    }
-    // produce.
-    for (uint32_t i = 0; i < InventoryItem::InventoryCount; i++) {
-      this->inventory[i] -= this->recipe_input[i];
-    }
-    // All the previous returns were "we don't start converting". This one is us starting to convert.
-    this->converting = true;
-    this->event_manager->schedule_event(Events::FinishConverting, this->conversion_ticks, this->id, 0);
+    return names;
   }
 };
 
-<<<<<<< HEAD
-#endif  // CONVERTER_HPP
-=======
-#endif  // METTAGRID_METTAGRID_OBJECTS_CONVERTER_HPP_
->>>>>>> 3bf7457f
+#endif  // METTAGRID_METTAGRID_OBJECTS_CONVERTER_HPP_