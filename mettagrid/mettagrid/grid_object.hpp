#ifndef METTAGRID_METTAGRID_GRID_OBJECT_HPP_
#define METTAGRID_METTAGRID_GRID_OBJECT_HPP_

#include <span>
#include <cstdint>
#include <iostream>
#include <memory>
#include <string>
#include <unordered_map>
#include <vector>

<<<<<<< HEAD
#include "constants.hpp"
#include "types.hpp"
=======
// using namespace std;  // Removed per cpplint

typedef unsigned short Layer;
typedef uint8_t TypeId;
typedef unsigned int GridCoord;
using ObsType = uint8_t;

// These may make more sense in observation_encoder.hpp, but we need to include that
// header in a lot of places, and it's nice to have these types defined in one place.
struct alignas(1) ObservationToken {
  uint8_t location;
  uint8_t feature_id;
  uint8_t value;
};

// The alignas should make sure of this, but let's be explicit.
// We're going to be reinterpret_casting things to this type, so
// it'll be bad if the compiler pads this type.
static_assert(sizeof(ObservationToken) == 3, "ObservationToken must be 3 bytes");

using ObservationTokens = std::span<ObservationToken>;

struct PartialObservationToken {
  uint8_t feature_id;
  uint8_t value;
};

class GridLocation {
public:
  GridCoord r;
  GridCoord c;
  Layer layer;

  inline GridLocation(GridCoord r, GridCoord c, Layer layer) : r(r), c(c), layer(layer) {}
  inline GridLocation(GridCoord r, GridCoord c) : r(r), c(c), layer(0) {}
  inline GridLocation() : r(0), c(0), layer(0) {}
};

enum Orientation {
  Up = 0,
  Down = 1,
  Left = 2,
  Right = 3
};

typedef unsigned int GridObjectId;
>>>>>>> 3bf7457f

class GridObject {
private:
  inline static std::unordered_map<std::string, int> _feature_map{};
  inline static int _next_feature_index = 0;

public:
  GridObjectId id;
  GridLocation location;
  TypeId _type_id;

  virtual ~GridObject() = default;

  void init(TypeId type_id, const GridLocation& loc) {
    this->_type_id = type_id;
    this->location = loc;
  }

  void init(TypeId type_id, GridCoord r, GridCoord c) {
    init(type_id, GridLocation(r, c, 0));
  }

  void init(TypeId type_id, GridCoord r, GridCoord c, Layer layer) {
    init(type_id, GridLocation(r, c, layer));
  }

<<<<<<< HEAD
  // Pure virtual method to be implemented by derived classes
  virtual void obs(c_observations_type* obs) const = 0;

  // Get the observation size (total number of features)
  static size_t get_observation_size() {
    return static_cast<size_t>(GridFeature::COUNT);
  }

  // Get all feature names
  static const std::vector<std::string>& get_feature_names() {
    return GridFeatureNames;
  }

protected:
  template <typename T>
  void encode(c_observations_type* obs, GridFeature feature, T value) const {
    // Set the value in the observation array at the specified feature index
    obs[static_cast<size_t>(feature)] = static_cast<c_observations_type>(value);
  }

  // Special handling for boolean values
  void encode(c_observations_type* obs, GridFeature feature, bool value) const {
    encode(obs, feature, value ? 1 : 0);
  }
=======
  virtual std::vector<PartialObservationToken> obs_features() const = 0;

  size_t obs_tokens(ObservationTokens tokens) const {
    std::vector<PartialObservationToken> features = this->obs_features();
    size_t tokens_to_write = std::min(tokens.size(), features.size());
    for (size_t i = 0; i < tokens_to_write; i++) {
      tokens[i].feature_id = features[i].feature_id;
      tokens[i].value = features[i].value;
    }
    return tokens_to_write;
  }

  virtual void obs(ObsType* obs, const std::vector<uint8_t>& offsets) const = 0;
>>>>>>> 3bf7457f
};

#endif  // METTAGRID_METTAGRID_GRID_OBJECT_HPP_<|MERGE_RESOLUTION|>--- conflicted
+++ resolved
@@ -3,16 +3,9 @@
 
 #include <span>
 #include <cstdint>
-#include <iostream>
-#include <memory>
 #include <string>
-#include <unordered_map>
 #include <vector>
 
-<<<<<<< HEAD
-#include "constants.hpp"
-#include "types.hpp"
-=======
 // using namespace std;  // Removed per cpplint
 
 typedef unsigned short Layer;
@@ -59,13 +52,8 @@
 };
 
 typedef unsigned int GridObjectId;
->>>>>>> 3bf7457f
 
 class GridObject {
-private:
-  inline static std::unordered_map<std::string, int> _feature_map{};
-  inline static int _next_feature_index = 0;
-
 public:
   GridObjectId id;
   GridLocation location;
@@ -86,32 +74,6 @@
     init(type_id, GridLocation(r, c, layer));
   }
 
-<<<<<<< HEAD
-  // Pure virtual method to be implemented by derived classes
-  virtual void obs(c_observations_type* obs) const = 0;
-
-  // Get the observation size (total number of features)
-  static size_t get_observation_size() {
-    return static_cast<size_t>(GridFeature::COUNT);
-  }
-
-  // Get all feature names
-  static const std::vector<std::string>& get_feature_names() {
-    return GridFeatureNames;
-  }
-
-protected:
-  template <typename T>
-  void encode(c_observations_type* obs, GridFeature feature, T value) const {
-    // Set the value in the observation array at the specified feature index
-    obs[static_cast<size_t>(feature)] = static_cast<c_observations_type>(value);
-  }
-
-  // Special handling for boolean values
-  void encode(c_observations_type* obs, GridFeature feature, bool value) const {
-    encode(obs, feature, value ? 1 : 0);
-  }
-=======
   virtual std::vector<PartialObservationToken> obs_features() const = 0;
 
   size_t obs_tokens(ObservationTokens tokens) const {
@@ -125,7 +87,6 @@
   }
 
   virtual void obs(ObsType* obs, const std::vector<uint8_t>& offsets) const = 0;
->>>>>>> 3bf7457f
 };
 
 #endif  // METTAGRID_METTAGRID_GRID_OBJECT_HPP_