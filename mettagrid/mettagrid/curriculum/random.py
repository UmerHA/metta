--- conflicted
+++ resolved
@@ -17,12 +17,8 @@
     """Curriculum that samples from multiple environment types with fixed weights."""
 
     def __init__(self, curricula_cfgs: Dict[str, float], env_overrides: DictConfig):
-<<<<<<< HEAD
-        curricula = self.load_curricula(curricula_cfgs, env_overrides)
-=======
         curricula = {t: self._curriculum_from_id(t, env_overrides) for t in curricula_cfgs.keys()}
         self._task_weights = curricula_cfgs
->>>>>>> 1f983573
         super().__init__(curricula, env_overrides)
 
     def get_task(self) -> Task:
@@ -32,11 +28,5 @@
         logger.debug(f"Task selected: {task.name()}")
         return task
 
-<<<<<<< HEAD
-    def load_curricula(self, curricula_cfgs: Dict[str, float], env_overrides: DictConfig) -> Dict[str, Curriculum]:
-        self._task_weights = curricula_cfgs
-        return {t: curriculum_from_config_path(t, env_overrides) for t in curricula_cfgs.keys()}
-=======
     def _curriculum_from_id(cfg_path: str, env_overrides: DictConfig) -> Curriculum:
-        return curriculum_from_config_path(cfg_path, env_overrides)
->>>>>>> 1f983573
+        return curriculum_from_config_path(cfg_path, env_overrides)