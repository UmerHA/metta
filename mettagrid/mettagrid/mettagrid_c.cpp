--- conflicted
+++ resolved
@@ -20,16 +20,14 @@
 #include "objects/converter.hpp"
 #include "objects/wall.hpp"
 #include "stats_tracker.hpp"
-<<<<<<< HEAD
 
 // Used for utf32 -> utf8 conversion, which is needed for reading the map.
 // Hopefully this is temporary.
 #include <codecvt>
 #include <locale>
 #include <memory>
-=======
+
 #include "types.hpp"
->>>>>>> 3bf7457f
 
 namespace py = pybind11;
 
@@ -57,17 +55,9 @@
   int height = map.size();
   int width = map[0].cast<py::list>().size();
 
-<<<<<<< HEAD
-  auto map_info = map.request();
-
-  _grid = std::make_unique<Grid>(map_info.shape[1], map_info.shape[0], layer_for_type_id);
-
-  _grid_features = GridObject::get_feature_names();
-=======
   _grid = std::make_unique<Grid>(width, height, layer_for_type_id);
   _obs_encoder = std::make_unique<ObservationEncoder>();
   _feature_normalizations = _obs_encoder->feature_normalizations();
->>>>>>> 3bf7457f
 
   _event_manager = std::make_unique<EventManager>();
   _stats = std::make_unique<StatsTracker>();
@@ -245,22 +235,6 @@
 
   // Fill in visible objects. Observations should have been cleared in _step, so
   // we don't need to do that here.
-<<<<<<< HEAD
-  for (unsigned int r = r_start; r < r_end; r++) {
-    for (unsigned int c = c_start; c < c_end; c++) {
-      for (unsigned int layer = 0; layer < _grid->num_layers; layer++) {
-        GridLocation object_loc(r, c, layer);
-        auto obj = _grid->object_at(object_loc);
-        if (!obj) continue;
-
-        int obs_r = object_loc.r + obs_height_radius - observer_row;
-        int obs_c = object_loc.c + obs_width_radius - observer_col;
-
-        auto agent_obs = observation_view.mutable_data(agent_idx, obs_r, obs_c, 0);
-
-        // Updated: Use the object's own obs method instead of the encoder
-        obj->obs(agent_obs);
-=======
   if (_use_observation_tokens) {
     size_t tokens_written = 0;
     auto observation_view = _observations.mutable_unchecked<3>();
@@ -316,7 +290,6 @@
           auto agent_obs = observation_view.mutable_data(agent_idx, obs_r, obs_c, 0);
           _obs_encoder->encode(obj, agent_obs);
         }
->>>>>>> 3bf7457f
       }
     }
   }
