--- conflicted
+++ resolved
@@ -197,16 +197,9 @@
 
         return self.observations, self.rewards, self.terminals, self.truncations, infos
 
-<<<<<<< HEAD
-    def update_label_visits(self, label: str):
-        if label not in self.label_visits:
-            self.label_visits[label] = 0
-        self.label_visits[label] += 1
-=======
     @override
     def close(self):
         pass
->>>>>>> ea4b6ddc
 
     def process_episode_stats(self, infos: Dict[str, Any]):
         episode_rewards = self._c_env.get_episode_rewards()
@@ -225,30 +218,12 @@
         )
 
         for label in self._map_labels:
-<<<<<<< HEAD
-            infos.update(
-                {
-                    f"rewards/map:{label}": episode_rewards_mean,
-                }
-            )
-            self.update_label_visits(label)
-
-        if self.labels is not None:
-            for label in self.labels:
-                infos.update(
-                    {
-                        f"rewards/env:{label}": episode_rewards_mean,
-                    }
-                )
-                self.update_label_visits(label)
-=======
             infos[f"rewards/map:{label}"] = episode_rewards_mean
 
         if self.labels is not None:
             for label in self.labels:
                 infos[f"rewards/env:{label}"] = episode_rewards_mean
 
->>>>>>> ea4b6ddc
         stats = self._c_env.get_episode_stats()
 
         infos["label_visits"] = self.label_visits
