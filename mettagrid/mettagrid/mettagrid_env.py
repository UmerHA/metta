--- conflicted
+++ resolved
@@ -66,14 +66,9 @@
         self._reset_at = datetime.datetime.now()
         self._current_seed = 0
 
-<<<<<<< HEAD
-        self.labels = self._env_cfg.get("labels", None)
         self.label_visits = {}
-        self.should_reset = False
-=======
         self.labels = self._task.env_cfg().get("labels", None)
         self._should_reset = False
->>>>>>> 1a570b06
 
         self._reset_env()
 
