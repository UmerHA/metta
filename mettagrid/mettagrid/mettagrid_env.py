from __future__ import annotations

import datetime
import logging
import random
import uuid
from typing import Any, Dict, Optional, cast

import numpy as np
from gymnasium import Env as GymEnv
from gymnasium import spaces
from hydra.utils import instantiate
from omegaconf import OmegaConf
from pufferlib import PufferEnv
from pydantic import validate_call
from typing_extensions import override

from mettagrid.curriculum import Curriculum
from mettagrid.level_builder import Level
from mettagrid.mettagrid_c import MettaGrid
from mettagrid.replay_writer import ReplayWriter
from mettagrid.stats_writer import StatsWriter
from mettagrid.util.dict_utils import unroll_nested_dict
from mettagrid.util.diversity import calculate_diversity_bonus
from mettagrid.util.stopwatch import Stopwatch, with_instance_timer

# These data types must match PufferLib -- see pufferlib/vector.py
#
# Important:
#
# In PufferLib's class Multiprocessing, the data type for actions will be set to int32
# whenever the action space is Discrete or Multidiscrete. If we do not match the data type
# here in our child class, then we will experience extra data conversions in the background.
# Additionally the actions that are sent to the C environment will be int32 (because PufferEnv
# controls the type of self.actions) -- creating an opportunity for type confusion.

dtype_observations = np.dtype(np.uint8)
dtype_terminals = np.dtype(bool)
dtype_truncations = np.dtype(bool)
dtype_rewards = np.dtype(np.float32)
dtype_actions = np.dtype(np.int32)  # must be int32!
dtype_masks = np.dtype(bool)
dtype_success = np.dtype(bool)

logger = logging.getLogger("MettaGridEnv")


def required(func):
    """Marks methods that PufferEnv requires but does not implement for override."""
    return func


class MettaGridEnv(PufferEnv, GymEnv):
    # Type hints for attributes defined in the C++ extension to help Pylance
    observations: np.ndarray
    terminals: np.ndarray
    truncations: np.ndarray
    rewards: np.ndarray
    actions: np.ndarray

    @validate_call(config={"arbitrary_types_allowed": True})
    def __init__(
        self,
        curriculum: Curriculum,
        render_mode: Optional[str],
        level: Optional[Level] = None,
        buf=None,
        stats_writer: Optional[StatsWriter] = None,
        replay_writer: Optional[ReplayWriter] = None,
        **kwargs,
    ):
        self.timer = Stopwatch(logger)
        self.timer.start()
        self.timer.start("overhead")

        self._render_mode = render_mode
        self._curriculum = curriculum
        self._task = self._curriculum.get_task()
        self._level = level
        self._last_level_per_task = {}
        self._renderer = None
        self._map_labels: list[str] = []
        self._stats_writer = stats_writer
        self._replay_writer = replay_writer
        self._episode_id: str | None = None
        self._reset_at = datetime.datetime.now()
        self._current_seed = 0

        self.labels: list[str] = self._task.env_cfg().get("labels", [])
        self._should_reset = False
        self._num_episodes = 0

        self._initialize_c_env()
        super().__init__(buf)

        if self._render_mode is not None:
            if self._render_mode == "human":
                from .renderer.nethack import NethackRenderer

                self._renderer = NethackRenderer(self.object_type_names)
            elif self._render_mode == "miniscope":
                from .renderer.miniscope import MiniscopeRenderer

                self._renderer = MiniscopeRenderer(self.object_type_names)

    def _make_episode_id(self):
        return str(uuid.uuid4())

    @with_instance_timer("_initialize_c_env")
    def _initialize_c_env(self) -> None:
        """Initialize the C++ environment."""
        task = self._task
        level = self._level
        last_level = self._last_level_per_task.get(task.id(), None)
        if level is None and last_level is not None and random.random() < task.env_cfg().get("replay_level_prob", 0):
            # Replay the last level we had for this task, rather than building a new one.
            # This will be less adaptive to changes in the task config, but will save a lot
            # of CPU, and so is helpful if we're CPU bound.
            level = last_level

        if level is None:
            map_builder_config = task.env_cfg().game.map_builder
            with self.timer("_initialize_c_env.build_map"):
                map_builder = instantiate(map_builder_config, _recursive_=True, _convert_="all")
                level = map_builder.build()

        self._last_level_per_task[task.id()] = level

        # Validate the level
        level_agents = np.count_nonzero(np.char.startswith(level.grid, "agent"))
        assert task.env_cfg().game.num_agents == level_agents, (
            f"Number of agents {task.env_cfg().game.num_agents} does not match number of agents in map {level_agents}"
        )

        # Convert to container for C++ code with explicit casting to Dict[str, Any]
        config_dict = cast(Dict[str, Any], OmegaConf.to_container(task.env_cfg()))

        # During training, we run a lot of envs in parallel, and it's better if they are not
        # all synced together. The desync_episodes flag is used to desync the episodes.
        # Ideally vecenv would have a way to desync the episodes, but it doesn't.
        if self._num_episodes == 0 and task.env_cfg().desync_episodes:
            max_steps = int(task.env_cfg().game.max_steps)
            config_game = cast(Dict[str, Any], config_dict.get("game", {}))
            config_game["max_steps"] = int(np.random.randint(1, max_steps + 1))
            config_dict["game"] = config_game
            logger.info(f"Desync episode with max_steps {config_game['max_steps']}")

        self._map_labels = level.labels

        # Convert string array to list of strings for C++ compatibility
        # TODO: push the not-numpy-array higher up the stack, and consider pushing not-a-sparse-list lower.
        with self.timer("_initialize_c_env.make_c_env"):
            self._c_env = MettaGrid(config_dict, level.grid.tolist())

        self._grid_env = self._c_env

    @override  # pufferlib.PufferEnv.reset
    @with_instance_timer("reset")
    def reset(self, seed: int | None = None) -> tuple[np.ndarray, dict]:
        self.timer.stop("overhead")

        self._task = self._curriculum.get_task()

        self._initialize_c_env()
        self._num_episodes += 1

        assert self.observations.dtype == dtype_observations
        assert self.terminals.dtype == dtype_terminals
        assert self.truncations.dtype == dtype_truncations
        assert self.rewards.dtype == dtype_rewards

        self._c_env.set_buffers(self.observations, self.terminals, self.truncations, self.rewards)

        self._episode_id = self._make_episode_id()
        self._current_seed = seed or 0
        self._reset_at = datetime.datetime.now()
        if self._replay_writer:
            self._replay_writer.start_episode(self._episode_id, self)

        obs, infos = self._c_env.reset()
        self._should_reset = False

        self.timer.start("overhead")
        return obs, infos

    @override  # pufferlib.PufferEnv.step
    @with_instance_timer("step")
    def step(self, actions: np.ndarray) -> tuple[np.ndarray, np.ndarray, np.ndarray, np.ndarray, dict]:
        """
        Execute one timestep of the environment dynamics with the given actions.

        IMPORTANT: In training mode, the `actions` parameter and `self.actions` may be the same
        object, but in simulation mode they are independent. Always use the passed-in `actions`
        parameter to ensure correct behavior in all contexts.

        Args:
            actions: A numpy array of shape (num_agents, 2) with dtype np.int32

        Returns:
            Tuple of (observations, rewards, terminals, truncations, infos)

        """
        self.timer.stop("overhead")

        # Note: We explicitly allow invalid actions to be used. The environment will
        # penalize the agent for attempting invalid actions as a side effect of ActionHandler::handle_action()

        with self.timer("_c_env.step"):
            self._c_env.step(actions)

        if self._replay_writer and self._episode_id:
            self._replay_writer.log_step(self._episode_id, actions, self.rewards)

        infos = {}
        if self.terminals.all() or self.truncations.all():
            if self._task.env_cfg().game.diversity_bonus.enabled:
                self.rewards *= calculate_diversity_bonus(
                    self._c_env.get_episode_rewards(),
                    self._c_env.get_agent_groups(),
                    self._task.env_cfg().game.diversity_bonus.similarity_coef,
                    self._task.env_cfg().game.diversity_bonus.diversity_coef,
                )

            self.process_episode_stats(infos)
            self._should_reset = True
            self._task.complete(self._c_env.get_episode_rewards().mean())

        self.timer.start("overhead")
        return self.observations, self.rewards, self.terminals, self.truncations, infos

    @override
    def close(self):
        pass

    def process_episode_stats(self, infos: Dict[str, Any]):
        self.timer.start("process_episode_stats")

        episode_rewards = self._c_env.get_episode_rewards()
        episode_rewards_sum = episode_rewards.sum()
        episode_rewards_mean = episode_rewards_sum / self._c_env.num_agents

        init_time = self.timer.get_elapsed("_initialize_c_env")
        infos.update(
            {
                f"task_reward/{self._task.short_name()}/rewards.mean": episode_rewards_mean,
                f"task_timing/{self._task.short_name()}/init_time": init_time,
            }
        )

        for label in self._map_labels + self.labels:
            infos[f"map_reward/{label}"] = episode_rewards_mean

        with self.timer("_c_env.get_episode_stats"):
            stats = self._c_env.get_episode_stats()

        infos["game"] = stats["game"]
        infos["agent"] = {}
        for agent_stats in stats["agent"]:
            for n, v in agent_stats.items():
                infos["agent"][n] = infos["agent"].get(n, 0) + v
        for n, v in infos["agent"].items():
            infos["agent"][n] = v / self._c_env.num_agents

        replay_url = None

        if self._replay_writer:
            with self.timer("_replay_writer"):
                assert self._episode_id is not None, "Episode ID must be set before writing a replay"
                replay_url = self._replay_writer.write_replay(self._episode_id)
                infos["replay_url"] = replay_url

        if self._stats_writer:
<<<<<<< HEAD
            assert self._episode_id is not None, "Episode ID must be set before writing stats"

            attributes = {
                "seed": self._current_seed,
                "map_w": self.map_width,
                "map_h": self.map_height,
                "initial_grid_hash": self.initial_grid_hash,
            }

            for k, v in unroll_nested_dict(OmegaConf.to_container(self._task.env_cfg(), resolve=False)):
                attributes[f"config.{k.replace('/', '.')}"] = str(v)

            agent_metrics = {}
            for agent_idx, agent_stats in enumerate(stats["agent"]):
                agent_metrics[agent_idx] = {}
                agent_metrics[agent_idx]["reward"] = float(episode_rewards[agent_idx])
                for k, v in agent_stats.items():
                    agent_metrics[agent_idx][k] = float(v)
=======
            with self.timer("_stats_writer"):
                assert self._episode_id is not None, "Episode ID must be set before writing stats"

                attributes: dict[str, str] = {
                    "seed": str(self._current_seed),
                    "map_w": str(self.map_width),
                    "map_h": str(self.map_height),
                }

                container = OmegaConf.to_container(self._task.env_cfg(), resolve=False)
                for k, v in unroll_nested_dict(cast(dict[str, Any], container)):
                    attributes[f"config.{str(k).replace('/', '.')}"] = str(v)

                agent_metrics = {}
                for agent_idx, agent_stats in enumerate(stats["agent"]):
                    agent_metrics[agent_idx] = {}
                    agent_metrics[agent_idx]["reward"] = float(episode_rewards[agent_idx])
                    for k, v in agent_stats.items():
                        agent_metrics[agent_idx][k] = float(v)

                grid_objects: Dict[int, Any] = self._c_env.grid_objects()
                # iterate over grid_object values
                agent_groups: Dict[int, int] = {
                    v["agent_id"]: v["agent:group"] for v in grid_objects.values() if v["type"] == 0
                }

                self._stats_writer.record_episode(
                    self._episode_id,
                    attributes,
                    agent_metrics,
                    agent_groups,
                    self.max_steps,
                    replay_url,
                    self._reset_at,
                )
>>>>>>> a2537109

        self.timer.stop("process_episode_stats")

        elapsed_times = self.timer.get_all_elapsed()
        overhead_time = elapsed_times.pop("overhead", 0)

        wall_time = self.timer.get_elapsed()
        adjusted_wall_time = wall_time - overhead_time

        lap_times = self.timer.lap_all(exclude_global=False)
        lap_overhead_time = lap_times.pop("overhead", 0)
        wall_time_for_lap = lap_times.pop("global", 0)
        adjusted_lap_time = wall_time_for_lap - lap_overhead_time

        infos["timing_per_epoch"] = {
            **{
                f"residual_fraction/{op}": lap_elapsed / adjusted_lap_time if adjusted_lap_time > 0 else 0
                for op, lap_elapsed in lap_times.items()
            },
            "fraction/overhead": lap_overhead_time / wall_time_for_lap,
        }
        infos["timing_cumulative"] = {
            **{
                f"residual_fraction/{op}": elapsed / adjusted_wall_time if adjusted_wall_time > 0 else 0
                for op, elapsed in elapsed_times.items()
            },
            "fraction/overhead": overhead_time / wall_time,
        }

        self._episode_id = None

    @property
    def max_steps(self) -> int:
        return self._c_env.max_steps

    @property
    @required
    def single_observation_space(self) -> spaces.Box:
        """
        Return the observation space for a single agent.
        Returns:
            Box: A Box space with shape depending on whether observation tokens are used.
                If using tokens: (num_agents, num_observation_tokens, 3)
                Otherwise: (obs_height, obs_width, num_grid_features)
        """
        return self._c_env.observation_space

    @property
    @required
    def single_action_space(self) -> spaces.MultiDiscrete:
        """
        Return the action space for a single agent.
        Returns:
            MultiDiscrete: A MultiDiscrete space with shape (num_actions, max_action_arg + 1)
        """
        return self._c_env.action_space

    # obs_width and obs_height correspond to the view window size, and should indicate the grid from which
    # tokens are being computed.
    @property
    def obs_width(self):
        return self._c_env.obs_width

    @property
    def obs_height(self):
        return self._c_env.obs_height

    @property
    def action_names(self) -> list[str]:
        return self._c_env.action_names()

    @property
    @required
    def num_agents(self) -> int:
        return self._c_env.num_agents

    def render(self) -> str | None:
        if self._renderer is None:
            return None

        return self._renderer.render(self._c_env.current_step, self._c_env.grid_objects())

    @property
    @override
    def done(self):
        return self._should_reset

    @property
    def feature_normalizations(self) -> dict[int, float]:
        return self._c_env.feature_normalizations()

    @property
    def global_features(self):
        return []

    @property
    @override
    def render_mode(self):
        return self._render_mode

    @property
    def map_width(self) -> int:
        return self._c_env.map_width

    @property
    def map_height(self) -> int:
        return self._c_env.map_height

    @property
    def grid_objects(self) -> dict[int, dict[str, Any]]:
        """
        Get information about all grid objects that are present in our map.

        It is important to keep in mind the difference between grid_objects, which are things
        like "walls" or "agents", and grid_features which is the encoded representation of all possible
        observations of grid_objects that is provided to the policy.

        Returns:
            A dictionary mapping object IDs to their properties.
        """
        return self._c_env.grid_objects()

    @property
    def max_action_args(self) -> list[int]:
        """
        Get the maximum argument variant for each action type.
        Returns:
            List of integers representing max parameters for each action type
        """
        action_args_array = self._c_env.max_action_args()
        return [int(x) for x in action_args_array]

    @property
    def action_success(self) -> list[bool]:
        action_success_array = self._c_env.action_success()
        return [bool(x) for x in action_success_array]

    @property
    def object_type_names(self) -> list[str]:
        return self._c_env.object_type_names()

    @property
    def inventory_item_names(self) -> list[str]:
        return self._c_env.inventory_item_names()

    @property
<<<<<<< HEAD
    def initial_grid_hash(self) -> int:
        """Returns the hash of the initial grid configuration."""
        return self._c_env.initial_grid_hash
=======
    def config(self) -> dict[str, Any]:
        return cast(dict[str, Any], OmegaConf.to_container(self._task.env_cfg(), resolve=False))
>>>>>>> a2537109
<|MERGE_RESOLUTION|>--- conflicted
+++ resolved
@@ -270,26 +270,6 @@
                 infos["replay_url"] = replay_url
 
         if self._stats_writer:
-<<<<<<< HEAD
-            assert self._episode_id is not None, "Episode ID must be set before writing stats"
-
-            attributes = {
-                "seed": self._current_seed,
-                "map_w": self.map_width,
-                "map_h": self.map_height,
-                "initial_grid_hash": self.initial_grid_hash,
-            }
-
-            for k, v in unroll_nested_dict(OmegaConf.to_container(self._task.env_cfg(), resolve=False)):
-                attributes[f"config.{k.replace('/', '.')}"] = str(v)
-
-            agent_metrics = {}
-            for agent_idx, agent_stats in enumerate(stats["agent"]):
-                agent_metrics[agent_idx] = {}
-                agent_metrics[agent_idx]["reward"] = float(episode_rewards[agent_idx])
-                for k, v in agent_stats.items():
-                    agent_metrics[agent_idx][k] = float(v)
-=======
             with self.timer("_stats_writer"):
                 assert self._episode_id is not None, "Episode ID must be set before writing stats"
 
@@ -297,6 +277,7 @@
                     "seed": str(self._current_seed),
                     "map_w": str(self.map_width),
                     "map_h": str(self.map_height),
+                    "initial_grid_hash": self.initial_grid_hash,
                 }
 
                 container = OmegaConf.to_container(self._task.env_cfg(), resolve=False)
@@ -325,7 +306,6 @@
                     replay_url,
                     self._reset_at,
                 )
->>>>>>> a2537109
 
         self.timer.stop("process_episode_stats")
 
@@ -472,11 +452,9 @@
         return self._c_env.inventory_item_names()
 
     @property
-<<<<<<< HEAD
     def initial_grid_hash(self) -> int:
         """Returns the hash of the initial grid configuration."""
         return self._c_env.initial_grid_hash
-=======
+
     def config(self) -> dict[str, Any]:
-        return cast(dict[str, Any], OmegaConf.to_container(self._task.env_cfg(), resolve=False))
->>>>>>> a2537109
+        return cast(dict[str, Any], OmegaConf.to_container(self._task.env_cfg(), resolve=False))