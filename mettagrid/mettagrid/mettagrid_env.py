--- conflicted
+++ resolved
@@ -175,11 +175,6 @@
                 for k, v in agent_stats.items():
                     agent_metrics[agent_idx][k] = float(v)
 
-<<<<<<< HEAD
-            # TODO: Add groups
-            groups = []
-=======
->>>>>>> 59f4cbe8
             self._stats_writer.record_episode(
                 self._episode_id,
                 attributes,
