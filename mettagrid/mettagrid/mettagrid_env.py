--- conflicted
+++ resolved
@@ -252,8 +252,6 @@
 
         infos.update(get_completion_rates(self._curriculum))
 
-        infos.update(get_completion_rates(self._curriculum))
-
         stats = self._c_env.get_episode_stats()
         with self.timer("_c_env.get_episode_stats"):
             stats = self._c_env.get_episode_stats()
@@ -467,9 +465,4 @@
         for task_id in curriculum._curriculums:
             task_completion_rate = completed_tasks.count(task_id) / len(completed_tasks)
             completion_rates[f"task_completions/{task_id}"] = task_completion_rate
-<<<<<<< HEAD
-            # child_completion_rates = get_completion_rates(child_curr)
-            # completion_rates.update(child_completion_rates)
-=======
->>>>>>> c5e61b59
     return completion_rates