--- conflicted
+++ resolved
@@ -19,11 +19,7 @@
 from mettagrid.stats_writer import StatsWriter
 from mettagrid.util.hydra import simple_instantiate
 
-<<<<<<< HEAD
-# These data types must match PufferLib -- see puferlib/vector.py
-=======
 # These data types must match PufferLib -- see pufferlib/vector.py
->>>>>>> 29c8898a
 np_observations_type = np.dtype(np.uint8)
 np_terminals_type = np.dtype(bool)
 np_truncations_type = np.dtype(bool)
@@ -32,11 +28,8 @@
 np_masks_type = np.dtype(bool)
 np_success_type = np.dtype(bool)
 
-<<<<<<< HEAD
 logger = logging.getLogger("MettaGridEnv")
 
-=======
->>>>>>> 29c8898a
 
 def required(func):
     """Marks methods that PufferEnv requires but does not implement for override."""
