--- conflicted
+++ resolved
@@ -281,20 +281,12 @@
             with self.timer("_stats_writer"):
                 assert self._episode_id is not None, "Episode ID must be set before writing stats"
 
-<<<<<<< HEAD
-                attributes: dict[str, str] = {}
-                # "seed": str(self._current_seed),
-                # "map_w": str(self.map_width),
-                # "map_h": str(self.map_height),
-                # "initial_grid_hash": self.initial_grid_hash,
-=======
                 # not using this for now as it is breaking things
                 attributes: dict[str, str] = {}
                 #     "seed": str(self._current_seed),
                 #     "map_w": str(self.map_width),
                 #     "map_h": str(self.map_height),
                 #     "initial_grid_hash": self.initial_grid_hash,
->>>>>>> 3a3bbdf0
                 # }
 
                 container = OmegaConf.to_container(self._task.env_cfg(), resolve=False)
