import copy
<<<<<<< HEAD
from typing import Annotated, Any, ClassVar, Dict, List
=======
from typing import Any
>>>>>>> 9c19e864

from metta.mettagrid.mettagrid_c import ActionConfig as ActionConfig_cpp
from metta.mettagrid.mettagrid_c import AgentConfig as AgentConfig_cpp
from metta.mettagrid.mettagrid_c import AttackActionConfig as AttackActionConfig_cpp
from metta.mettagrid.mettagrid_c import ConverterConfig as ConverterConfig_cpp
from metta.mettagrid.mettagrid_c import GameConfig as GameConfig_cpp
from metta.mettagrid.mettagrid_c import WallConfig as WallConfig_cpp
from metta.mettagrid.mettagrid_config import ConverterConfig as ConverterConfig_py
from metta.mettagrid.mettagrid_config import GameConfig as GameConfig_py
from metta.mettagrid.mettagrid_config import WallConfig as WallConfig_py

Byte = Annotated[int, Field(ge=0, le=255)]
FeatureId = Byte


def from_mettagrid_config(mettagrid_config_dict: dict[str, Any]) -> GameConfig_cpp:
    """Convert a mettagrid_config.GameConfig to a mettagrid_c_config.GameConfig."""

    mettagrid_config = GameConfig_py(**mettagrid_config_dict)

    resource_names = list(mettagrid_config.inventory_item_names)
    resource_ids = dict((name, i) for i, name in enumerate(resource_names))

    object_configs = {}

    # these are the baseline settings for all agents
    agent_default_config_dict = mettagrid_config.agent.model_dump(by_alias=True, exclude_unset=True)

    # Group information is more specific than the defaults, so it should override
    for group_name, group_config in mettagrid_config.groups.items():
        group_config_dict = group_config.model_dump(by_alias=True, exclude_unset=True)
        merged_config = copy.deepcopy(agent_default_config_dict)
        # update, but in a nested way
        for key, value in group_config_dict.get("props", {}).items():
            if isinstance(value, dict):
                # At the time of writing, this should only be the rewards field
                merged_config[key] = value
            else:
                merged_config[key] = value

        default_resource_limit = merged_config.get("default_resource_limit", 0)

        agent_group_config = {
            "freeze_duration": merged_config.get("freeze_duration", 0),
            "group_id": group_config.id,
            "group_name": group_name,
            "action_failure_penalty": merged_config.get("action_failure_penalty", 0),
            "resource_limits": dict(
                (resource_id, merged_config.get("resource_limits", {}).get(resource_name, default_resource_limit))
                for (resource_id, resource_name) in enumerate(resource_names)
            ),
            "resource_rewards": dict(
                (resource_ids[k], v) for k, v in merged_config.get("rewards", {}).items() if not k.endswith("_max")
            ),
            "resource_reward_max": dict(
                (resource_ids[k[:-4]], v) for k, v in merged_config.get("rewards", {}).items() if k.endswith("_max")
            ),
            "group_reward_pct": group_config.group_reward_pct or 0,
        }

        # #HardCodedConfig
        # these defaults should be moved elsewhere!
        for k in agent_group_config["resource_rewards"]:
            if k not in agent_group_config["resource_reward_max"]:
                agent_group_config["resource_reward_max"][k] = 1000

        # #HardCodedConfig
        agent_group_config["type_id"] = 0
        agent_group_config["type_name"] = "agent"
        object_configs["agent." + group_name] = AgentConfig_cpp(**agent_group_config)

    for object_type, object_config in mettagrid_config.objects.items():
        if isinstance(object_config, ConverterConfig_py):
<<<<<<< HEAD
            converter_config_dict = object_config.model_dump(by_alias=True, exclude_unset=True)
            converter_config_cpp_dict: dict[str, Any] = {
                "recipe_input": {},
                "recipe_output": {},
            }
            for k, v in converter_config_dict.items():
                if k.startswith("input_"):
                    converter_config_cpp_dict["recipe_input"][inventory_item_ids[k[6:]]] = v
                elif k.startswith("output_"):
                    converter_config_cpp_dict["recipe_output"][inventory_item_ids[k[7:]]] = v
                else:
                    converter_config_cpp_dict[k] = v
            converter_config_cpp_dict["type_name"] = object_type
            object_configs[object_type] = ConverterConfig_cpp(**converter_config_cpp_dict)
=======
            converter_config_cpp = ConverterConfig_cpp(
                type_id=object_config.type_id,
                type_name=object_type,
                input_resources=dict((resource_ids[k], v) for k, v in object_config.input_resources.items()),
                output_resources=dict((resource_ids[k], v) for k, v in object_config.output_resources.items()),
                max_output=object_config.max_output,
                conversion_ticks=object_config.conversion_ticks,
                cooldown=object_config.cooldown,
                initial_resource_count=object_config.initial_resource_count,
                color=object_config.color,
            )
            object_configs[object_type] = converter_config_cpp
>>>>>>> 9c19e864
        elif isinstance(object_config, WallConfig_py):
            wall_config = WallConfig_cpp(
                type_id=object_config.type_id,
                type_name=object_type,
                swappable=object_config.swappable,
            )
            object_configs[object_type] = wall_config
        else:
            raise ValueError(f"Unknown object type: {object_type}")

    game_config = mettagrid_config.model_dump(by_alias=True, exclude_none=True)

    actions_config_cpp = {}
    # Add required and consumed resources to the attack action
    for action_name, action_config in game_config["actions"].items():
        action_config_cpp_params = {}
        action_config_cpp_params["consumed_resources"] = dict(
            (resource_ids[k], v) for k, v in action_config["consumed_resources"].items()
        )
        if action_config.get("required_resources", None) is not None:
            action_config_cpp_params["required_resources"] = dict(
                (resource_ids[k], v) for k, v in action_config["required_resources"].items()
            )
        else:
            action_config_cpp_params["required_resources"] = action_config_cpp_params["consumed_resources"]
        if action_name == "attack":
            action_config_cpp_params["defense_resources"] = dict(
                (resource_ids[k], v) for k, v in action_config["defense_resources"].items()
            )
            actions_config_cpp[action_name] = AttackActionConfig_cpp(**action_config_cpp_params)
        else:
            actions_config_cpp[action_name] = ActionConfig_cpp(**action_config_cpp_params)

    game_config["actions"] = actions_config_cpp

    del game_config["agent"]
    del game_config["groups"]
    game_config["objects"] = object_configs

    return GameConfig_cpp(**game_config)<|MERGE_RESOLUTION|>--- conflicted
+++ resolved
@@ -1,9 +1,5 @@
 import copy
-<<<<<<< HEAD
-from typing import Annotated, Any, ClassVar, Dict, List
-=======
-from typing import Any
->>>>>>> 9c19e864
+from typing import Annotated, Any
 
 from metta.mettagrid.mettagrid_c import ActionConfig as ActionConfig_cpp
 from metta.mettagrid.mettagrid_c import AgentConfig as AgentConfig_cpp
@@ -77,22 +73,6 @@
 
     for object_type, object_config in mettagrid_config.objects.items():
         if isinstance(object_config, ConverterConfig_py):
-<<<<<<< HEAD
-            converter_config_dict = object_config.model_dump(by_alias=True, exclude_unset=True)
-            converter_config_cpp_dict: dict[str, Any] = {
-                "recipe_input": {},
-                "recipe_output": {},
-            }
-            for k, v in converter_config_dict.items():
-                if k.startswith("input_"):
-                    converter_config_cpp_dict["recipe_input"][inventory_item_ids[k[6:]]] = v
-                elif k.startswith("output_"):
-                    converter_config_cpp_dict["recipe_output"][inventory_item_ids[k[7:]]] = v
-                else:
-                    converter_config_cpp_dict[k] = v
-            converter_config_cpp_dict["type_name"] = object_type
-            object_configs[object_type] = ConverterConfig_cpp(**converter_config_cpp_dict)
-=======
             converter_config_cpp = ConverterConfig_cpp(
                 type_id=object_config.type_id,
                 type_name=object_type,
@@ -105,7 +85,6 @@
                 color=object_config.color,
             )
             object_configs[object_type] = converter_config_cpp
->>>>>>> 9c19e864
         elif isinstance(object_config, WallConfig_py):
             wall_config = WallConfig_cpp(
                 type_id=object_config.type_id,
