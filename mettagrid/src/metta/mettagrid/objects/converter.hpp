--- conflicted
+++ resolved
@@ -39,13 +39,7 @@
   unsigned short conversion_ticks;
   unsigned short cooldown;
   unsigned char initial_items;
-<<<<<<< HEAD
-  ObservationType color;
-  TypeId type_id;
-  std::string type_name;
-=======
   ObsType color;
->>>>>>> a03084cb
 };
 
 class Converter : public HasInventory {
