#ifndef OBJECTS_AGENT_HPP_
#define OBJECTS_AGENT_HPP_

#include <algorithm>
#include <cassert>
#include <string>
#include <vector>

#include "../grid_object.hpp"
#include "../stats_tracker.hpp"
#include "constants.hpp"
#include "metta_object.hpp"

// #MettagridConfig
struct AgentConfig : public GridObjectConfig {
  AgentConfig(TypeId type_id,
              const std::string& type_name,
              unsigned char group_id,
              const std::string& group_name,
              unsigned char freeze_duration,
              float action_failure_penalty,
              const std::map<InventoryItem, uint8_t>& max_items_per_type,
              const std::map<InventoryItem, float>& resource_rewards,
              const std::map<InventoryItem, float>& resource_reward_max,
              float group_reward_pct)
      : GridObjectConfig(type_id, type_name),
        group_name(group_name),
        group_id(group_id),
        freeze_duration(freeze_duration),
        action_failure_penalty(action_failure_penalty),
        max_items_per_type(max_items_per_type),
        resource_rewards(resource_rewards),
        resource_reward_max(resource_reward_max),
        group_reward_pct(group_reward_pct) {}

  std::string group_name;
  unsigned char group_id;
  short freeze_duration;
  float action_failure_penalty;
  std::map<InventoryItem, uint8_t> max_items_per_type;
  std::map<InventoryItem, float> resource_rewards;
  std::map<InventoryItem, float> resource_reward_max;
  float group_reward_pct;
};

class Agent : public MettaObject {
public:
  unsigned char group;
  short frozen;
  short freeze_duration;
  Orientation orientation;
  // inventory is a map of item to amount.
  // keys should be deleted when the amount is 0, to keep iteration faster.
  // however, this should not be relied on for correctness.
  std::map<InventoryItem, uint8_t> inventory;
  std::map<InventoryItem, float> resource_rewards;
  std::map<InventoryItem, float> resource_reward_max;
  float action_failure_penalty;
  std::string group_name;
  unsigned char color;
  unsigned char agent_id;
  StatsTracker stats;
  float current_resource_reward;
  float* reward;

  Agent(GridCoord r, GridCoord c, const AgentConfig& config)
      :  // public
        group(config.group_id),
        frozen(0),
        freeze_duration(config.freeze_duration),
        // inventory - default constructed
        orientation(Orientation::Up),
        resource_rewards(config.resource_rewards),
        resource_reward_max(config.resource_reward_max),
        action_failure_penalty(config.action_failure_penalty),
        group_name(config.group_name),
        color(0),
        agent_id(0),
        // stats - default constructed
        current_resource_reward(0),
<<<<<<< HEAD
        reward(nullptr),
        // private
        max_items_per_type(config.max_items_per_type) {
    // #HardCodedConfig -- "agent" is hard coded.
    GridObject::init(config.type_id, "agent", GridLocation(r, c, GridLayer::Agent_Layer));
=======
        frozen(0),
        orientation(0),
        reward(nullptr) {
    GridObject::init(config.type_id, config.type_name, GridLocation(r, c, GridLayer::Agent_Layer));
>>>>>>> a03084cb
  }

  void init(float* reward_ptr) {
    this->reward = reward_ptr;
  }

  short update_inventory(InventoryItem item, short amount) {
    short current_amount = this->inventory[item];
    int new_amount = current_amount + amount;
    new_amount = std::clamp(new_amount, 0, static_cast<int>(this->max_items_per_type[item]));

    short delta = new_amount - current_amount;
    if (new_amount > 0) {
      this->inventory[item] = static_cast<uint8_t>(new_amount);
    } else {
      this->inventory.erase(item);
    }

    if (delta > 0) {
      this->stats.add(this->stats.inventory_item_name(item) + ".gained", delta);
    } else if (delta < 0) {
      this->stats.add(this->stats.inventory_item_name(item) + ".lost", -delta);
    }

    this->compute_resource_reward(item);

    return delta;
  }

  // Recalculates resource rewards for the agent.
  // item -- the item that was added or removed from the inventory, triggering the reward recalculation.
  inline void compute_resource_reward(InventoryItem item) {
    if (this->resource_rewards.count(item) == 0) {
      // If the item is not in the resource_rewards map, we don't need to recalculate the reward.
      return;
    }

    // Recalculate resource rewards. Note that we're recalculating our total reward, not just the reward for the
    // item that was added or removed.
    // TODO: consider doing this only once per step, and not every time the inventory changes.
    float new_reward = 0;
    for (const auto& [inventory_item, amount] : this->inventory) {
      float max_val = static_cast<float>(amount);
      if (this->resource_reward_max.count(inventory_item) > 0 && max_val > this->resource_reward_max[inventory_item]) {
        max_val = this->resource_reward_max[inventory_item];
      }
      new_reward += this->resource_rewards[inventory_item] * max_val;
    }
    *this->reward += (new_reward - this->current_resource_reward);
    this->current_resource_reward = new_reward;
  }

  virtual bool swappable() const override {
    return this->frozen;  // agents are valid targets for the swap action only if they are frozen
  }

  virtual std::vector<PartialObservationToken> obs_features() const override {
    std::vector<PartialObservationToken> features;
    features.reserve(5 + this->inventory.size());
    features.push_back({ObservationFeature::TypeId, type_id});
    features.push_back({ObservationFeature::Group, group});
    features.push_back({ObservationFeature::Frozen, static_cast<uint8_t>(frozen != 0 ? 1 : 0)});
    features.push_back({ObservationFeature::Orientation, static_cast<uint8_t>(orientation)});
    features.push_back({ObservationFeature::Color, color});
    for (const auto& [item, amount] : this->inventory) {
      // inventory should only contain non-zero amounts
      assert(amount > 0);
      features.push_back({static_cast<uint8_t>(InventoryFeatureOffset + item), amount});
    }
    return features;
  }

private:
  std::map<InventoryItem, uint8_t> max_items_per_type;
};

#endif  // OBJECTS_AGENT_HPP_<|MERGE_RESOLUTION|>--- conflicted
+++ resolved
@@ -78,18 +78,10 @@
         agent_id(0),
         // stats - default constructed
         current_resource_reward(0),
-<<<<<<< HEAD
-        reward(nullptr),
-        // private
-        max_items_per_type(config.max_items_per_type) {
-    // #HardCodedConfig -- "agent" is hard coded.
-    GridObject::init(config.type_id, "agent", GridLocation(r, c, GridLayer::Agent_Layer));
-=======
         frozen(0),
         orientation(0),
         reward(nullptr) {
     GridObject::init(config.type_id, config.type_name, GridLocation(r, c, GridLayer::Agent_Layer));
->>>>>>> a03084cb
   }
 
   void init(float* reward_ptr) {
