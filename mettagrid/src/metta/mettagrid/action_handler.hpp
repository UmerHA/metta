#ifndef ACTION_HANDLER_HPP_
#define ACTION_HANDLER_HPP_

#include <map>
#include <string>
#include <vector>

#include "grid.hpp"
#include "grid_object.hpp"
#include "objects/agent.hpp"
#include "objects/constants.hpp"
#include "types.hpp"
struct ActionConfig {
  bool enabled;
<<<<<<< HEAD
  std::map<InventoryItem, short> required_resources;
  std::map<InventoryItem, short> consumed_resources;
=======
  std::map<InventoryItem, int> required_resources;
  std::map<InventoryItem, int> consumed_resources;

  ActionConfig(bool enabled,
               const std::map<InventoryItem, int>& required_resources,
               const std::map<InventoryItem, int>& consumed_resources)
      : enabled(enabled), required_resources(required_resources), consumed_resources(consumed_resources) {}

  virtual ~ActionConfig() {}
>>>>>>> 35d697ad
};

class ActionHandler {
public:
  unsigned char priority;
  Grid* _grid;

  ActionHandler(const ActionConfig& cfg, const std::string& action_name)
      : priority(0),
        _action_name(action_name),
        _required_resources(cfg.required_resources),
        _consumed_resources(cfg.consumed_resources) {
    for (const auto& [item, amount] : _required_resources) {
      if (amount < _consumed_resources[item]) {
        throw std::runtime_error("Required resources must be greater than or equal to consumed resources");
      }
    }
  }

  virtual ~ActionHandler() {}

  void init(Grid* grid) {
    this->_grid = grid;
  }

  bool handle_action(GridObjectId actor_object_id, ActionArg arg) {
    Agent* actor = static_cast<Agent*>(_grid->object(actor_object_id));

    // Handle frozen status
    if (actor->frozen != 0) {
      actor->stats.incr("status.frozen.ticks");
      actor->stats.incr("status.frozen.ticks." + actor->group_name);
      if (actor->frozen > 0) {
        actor->frozen -= 1;
      }
      return false;
    }

    bool has_needed_resources = true;
    for (const auto& [item, amount] : _required_resources) {
      if (actor->inventory[item] < amount) {
        has_needed_resources = false;
        break;
      }
    }

    if (has_needed_resources) {
      for (const auto& [item, amount] : _consumed_resources) {
        actor->update_inventory(item, -amount);
      }
    }

    // Execute the action
    bool success = has_needed_resources && _handle_action(actor, arg);

    // Track success/failure
    if (success) {
      actor->stats.incr("action." + _action_name + ".success");
    } else {
      actor->stats.incr("action." + _action_name + ".failed");
      actor->stats.incr("action.failure_penalty");
      *actor->reward -= actor->action_failure_penalty;
    }

    return success;
  }

  virtual unsigned char max_arg() const {
    return 0;
  }

  std::string action_name() const {
    return _action_name;
  }

protected:
  virtual bool _handle_action(Agent* actor, ActionArg arg) = 0;

  std::string _action_name;
  std::map<InventoryItem, short> _required_resources;
  std::map<InventoryItem, short> _consumed_resources;
};

#endif  // ACTION_HANDLER_HPP_<|MERGE_RESOLUTION|>--- conflicted
+++ resolved
@@ -12,20 +12,14 @@
 #include "types.hpp"
 struct ActionConfig {
   bool enabled;
-<<<<<<< HEAD
   std::map<InventoryItem, short> required_resources;
   std::map<InventoryItem, short> consumed_resources;
-=======
-  std::map<InventoryItem, int> required_resources;
-  std::map<InventoryItem, int> consumed_resources;
-
   ActionConfig(bool enabled,
                const std::map<InventoryItem, int>& required_resources,
                const std::map<InventoryItem, int>& consumed_resources)
       : enabled(enabled), required_resources(required_resources), consumed_resources(consumed_resources) {}
 
   virtual ~ActionConfig() {}
->>>>>>> 35d697ad
 };
 
 class ActionHandler {
