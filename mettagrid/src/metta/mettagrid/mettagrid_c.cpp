--- conflicted
+++ resolved
@@ -132,16 +132,10 @@
   std::string grid_hash_data;                   // String to accumulate grid data for hashing
   grid_hash_data.reserve(height * width * 20);  // Pre-allocate for efficiency
 
-<<<<<<< HEAD
   for (GridCoord r = 0; r < height; r++) {
     for (GridCoord c = 0; c < width; c++) {
       auto py_cell = map[r].cast<py::list>()[c].cast<py::str>();
       auto cell = py_cell.cast<std::string>();
-=======
-  for (int r = 0; r < height; r++) {
-    for (int c = 0; c < width; c++) {
-      auto cell = map[r].cast<py::list>()[c].cast<std::string>();
->>>>>>> 9c19e864
 
       // Add cell position and type to hash data
       grid_hash_data += std::to_string(r) + "," + std::to_string(c) + ":" + cell + ";";
@@ -520,18 +514,10 @@
   }
 }
 
-<<<<<<< HEAD
 void MettaGrid::set_buffers(const py::array_t<ObservationType, py::array::c_style>& observations,
                             const py::array_t<TerminalType, py::array::c_style>& terminals,
                             const py::array_t<TruncationType, py::array::c_style>& truncations,
                             const py::array_t<RewardType, py::array::c_style>& rewards) {
-=======
-void MettaGrid::set_buffers(const py::array_t<uint8_t, py::array::c_style>& observations,
-                            const py::array_t<bool, py::array::c_style>& terminals,
-                            const py::array_t<bool, py::array::c_style>& truncations,
-                            const py::array_t<float, py::array::c_style>& rewards) {
-  // These are initialized in reset()
->>>>>>> 9c19e864
   _observations = observations;
   _terminals = terminals;
   _truncations = truncations;
