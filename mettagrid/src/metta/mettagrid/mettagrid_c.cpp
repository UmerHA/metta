#include "mettagrid_c.hpp"

#include <pybind11/numpy.h>
#include <pybind11/stl.h>

#include <algorithm>
#include <cmath>
#include <numeric>
#include <random>

#include "action_handler.hpp"
#include "actions/attack.hpp"
#include "actions/change_color.hpp"
#include "actions/change_glyph.hpp"
#include "actions/get_output.hpp"
#include "actions/move.hpp"
#include "actions/noop.hpp"
#include "actions/put_recipe_items.hpp"
#include "actions/rotate.hpp"
#include "actions/swap.hpp"
#include "event.hpp"
#include "grid.hpp"
#include "hash.hpp"
#include "objects/agent.hpp"
#include "objects/constants.hpp"
#include "objects/converter.hpp"
#include "objects/production_handler.hpp"
#include "objects/wall.hpp"
#include "observation_encoder.hpp"
#include "packed_coordinate.hpp"
#include "stats_tracker.hpp"
#include "types.hpp"

namespace py = pybind11;

<<<<<<< HEAD
MettaGrid::MettaGrid(const GameConfig& cfg, const py::list map, unsigned int seed)
    : obs_width(cfg.obs_width),
=======
MettaGrid::MettaGrid(const GameConfig& cfg, py::list map, unsigned int seed)
    : max_steps(cfg.max_steps),
      episode_truncates(cfg.episode_truncates),
      obs_width(cfg.obs_width),
>>>>>>> f0623bae
      obs_height(cfg.obs_height),
      max_steps(cfg.max_steps),
      inventory_item_names(cfg.inventory_item_names),
      _num_observation_tokens(cfg.num_observation_tokens) {
  _seed = seed;
  _rng = std::mt19937(seed);

  // `map` is a list of lists of strings, which are the map cells.

  unsigned int num_agents = cfg.num_agents;

  current_step = 0;

  bool observation_size_is_packable =
      obs_width <= PackedCoordinate::MAX_PACKABLE_COORD + 1 && obs_height <= PackedCoordinate::MAX_PACKABLE_COORD + 1;

  if (!observation_size_is_packable) {
    throw std::runtime_error("Observation window size (" + std::to_string(obs_width) + "x" +
                             std::to_string(obs_height) + ") exceeds maximum packable size (16x16)");
  }

  GridCoord height = static_cast<GridCoord>(py::len(map));
  GridCoord width = static_cast<GridCoord>(py::len(map[0]));

  _grid = std::make_unique<Grid>(height, width);
  _obs_encoder = std::make_unique<ObservationEncoder>(inventory_item_names);
  _feature_normalizations = _obs_encoder->feature_normalizations();

  _event_manager = std::make_unique<EventManager>();
  _stats = std::make_unique<StatsTracker>();
  _stats->set_environment(this);

  _event_manager->init(_grid.get());
  _event_manager->event_handlers.insert(
      {EventType::FinishConverting, std::make_unique<ProductionHandler>(_event_manager.get())});
  _event_manager->event_handlers.insert({EventType::CoolDown, std::make_unique<CoolDownHandler>(_event_manager.get())});

  _action_success.resize(num_agents);

  for (const auto& [action_name, action_config] : cfg.actions) {
    std::string action_name_str = action_name;

    if (action_name_str == "put_items") {
      _action_handlers.push_back(std::make_unique<PutRecipeItems>(*action_config));
    } else if (action_name_str == "get_items") {
      _action_handlers.push_back(std::make_unique<GetOutput>(*action_config));
    } else if (action_name_str == "noop") {
      _action_handlers.push_back(std::make_unique<Noop>(*action_config));
    } else if (action_name_str == "move") {
      _action_handlers.push_back(std::make_unique<Move>(*action_config));
    } else if (action_name_str == "rotate") {
      _action_handlers.push_back(std::make_unique<Rotate>(*action_config));
    } else if (action_name_str == "attack") {
      const AttackActionConfig* attack_config = dynamic_cast<const AttackActionConfig*>(action_config.get());
      if (!attack_config) {
        throw std::runtime_error("AttackActionConfig is not a valid action config");
      }
      _action_handlers.push_back(std::make_unique<Attack>(*attack_config));
    } else if (action_name_str == "change_glyph") {
      const ChangeGlyphActionConfig* change_glyph_config =
          dynamic_cast<const ChangeGlyphActionConfig*>(action_config.get());
      if (!change_glyph_config) {
        throw std::runtime_error("ChangeGlyphActionConfig is not a valid action config");
      }
      _action_handlers.push_back(std::make_unique<ChangeGlyph>(*change_glyph_config));
    } else if (action_name_str == "swap") {
      _action_handlers.push_back(std::make_unique<Swap>(*action_config));
    } else if (action_name_str == "change_color") {
      _action_handlers.push_back(std::make_unique<ChangeColor>(*action_config));
    } else {
      throw std::runtime_error("Unknown action: " + action_name_str);
    }
  }

  init_action_handlers();

  object_type_names.resize(cfg.objects.size());

  for (const auto& [key, object_cfg] : cfg.objects) {
    TypeId type_id = object_cfg->type_id;

    if (type_id >= object_type_names.size()) {
      // Sometimes the type_ids are not contiguous, so we need to resize the vector.
      object_type_names.resize(type_id + 1);
    }

    if (object_type_names[type_id] != "" && object_type_names[type_id] != object_cfg->type_name) {
      throw std::runtime_error("Object type_id " + std::to_string(type_id) + " already exists with type_name " +
                               object_type_names[type_id] + ". Trying to add " + object_cfg->type_name + ".");
    }
    object_type_names[type_id] = object_cfg->type_name;

    const AgentConfig* agent_config = dynamic_cast<const AgentConfig*>(object_cfg.get());
    if (agent_config) {
      unsigned int id = agent_config->group_id;
      _group_sizes[id] = 0;
      _group_reward_pct[id] = agent_config->group_reward_pct;
    }
  }

  // Initialize objects from map
  std::string grid_hash_data;                   // String to accumulate grid data for hashing
  grid_hash_data.reserve(height * width * 20);  // Pre-allocate for efficiency

  for (GridCoord r = 0; r < height; r++) {
    for (GridCoord c = 0; c < width; c++) {
      auto py_cell = map[r].cast<py::list>()[c].cast<py::str>();
      auto cell = py_cell.cast<std::string>();

      // Add cell position and type to hash data
      grid_hash_data += std::to_string(r) + "," + std::to_string(c) + ":" + cell + ";";

      // #HardCodedConfig
      if (cell == "empty" || cell == "." || cell == " ") {
        continue;
      }

      if (!cfg.objects.contains(cell)) {
        throw std::runtime_error("Unknown object type: " + cell);
      }

      const GridObjectConfig* object_cfg = cfg.objects.at(cell).get();

      // TODO: replace the dynamic casts with virtual dispatch

      const WallConfig* wall_config = dynamic_cast<const WallConfig*>(object_cfg);
      if (wall_config) {
        Wall* wall = new Wall(r, c, *wall_config);
        _grid->add_object(wall);
        _stats->incr("objects." + cell);
        continue;
      }

      const ConverterConfig* converter_config = dynamic_cast<const ConverterConfig*>(object_cfg);
      if (converter_config) {
        Converter* converter = new Converter(r, c, *converter_config);
        _grid->add_object(converter);
        _stats->incr("objects." + cell);
        converter->set_event_manager(_event_manager.get());
        converter->stats.set_environment(this);
        continue;
      }

      const AgentConfig* agent_config = dynamic_cast<const AgentConfig*>(object_cfg);
      if (agent_config) {
        Agent* agent = new Agent(r, c, *agent_config);
        _grid->add_object(agent);
        if (_agents.size() > std::numeric_limits<decltype(agent->agent_id)>::max()) {
          throw std::runtime_error("Too many agents for agent_id type");
        }
        agent->agent_id = static_cast<decltype(agent->agent_id)>(_agents.size());
        agent->stats.set_environment(this);
        add_agent(agent);
        _group_sizes[agent->group] += 1;
        continue;
      }

      throw std::runtime_error("Unable to create object of type " + cell + " at (" + std::to_string(r) + ", " +
                               std::to_string(c) + ")");
    }

    _group_rewards.resize(_group_sizes.size());
  }

  // Use wyhash for deterministic, high-performance grid fingerprinting across platforms
  initial_grid_hash = wyhash::hash_string(grid_hash_data);

  // Initialize buffers. The buffers are likely to be re-set by the user anyways,
  // so nothing above should depend on them before this point.
  std::vector<ssize_t> shape;
  shape = {static_cast<ssize_t>(num_agents), static_cast<ssize_t>(_num_observation_tokens), static_cast<ssize_t>(3)};
  auto observations = py::array_t<ObservationType, py::array::c_style>(shape);
  auto terminals =
      py::array_t<TerminalType, py::array::c_style>({static_cast<ssize_t>(num_agents)}, {sizeof(TerminalType)});
  auto truncations =
      py::array_t<TruncationType, py::array::c_style>({static_cast<ssize_t>(num_agents)}, {sizeof(TruncationType)});
  auto rewards = py::array_t<RewardType, py::array::c_style>({static_cast<ssize_t>(num_agents)}, {sizeof(RewardType)});

  set_buffers(observations, terminals, truncations, rewards);
}

MettaGrid::~MettaGrid() = default;

void MettaGrid::init_action_handlers() {
  _num_action_handlers = _action_handlers.size();
  _max_action_priority = 0;
  _max_action_arg = 0;
  _max_action_args.resize(_action_handlers.size());

  for (size_t i = 0; i < _action_handlers.size(); i++) {
    auto& handler = _action_handlers[i];
    handler->init(_grid.get());
    if (handler->priority > _max_action_priority) {
      _max_action_priority = handler->priority;
    }
    _max_action_args[i] = handler->max_arg();
    if (_max_action_args[i] > _max_action_arg) {
      _max_action_arg = _max_action_args[i];
    }
  }
}

void MettaGrid::add_agent(Agent* agent) {
  agent->init(&_rewards.mutable_unchecked<1>()(_agents.size()));
  _agents.push_back(agent);
}

void MettaGrid::_compute_observation(GridCoord observer_row,
                                     GridCoord observer_col,
                                     ObservationCoord observable_width,
                                     ObservationCoord observable_height,
                                     size_t agent_idx,
                                     ActionType action,
                                     ActionArg action_arg) {
  // Calculate observation boundaries
  ObservationCoord obs_width_radius = observable_width >> 1;
  ObservationCoord obs_height_radius = observable_height >> 1;

  GridCoord r_start = observer_row >= obs_height_radius ? observer_row - obs_height_radius : 0;
  GridCoord c_start = observer_col >= obs_width_radius ? observer_col - obs_width_radius : 0;

  GridCoord r_end = std::min(static_cast<GridCoord>(observer_row + obs_height_radius + 1), _grid->height);
  GridCoord c_end = std::min(static_cast<GridCoord>(observer_col + obs_width_radius + 1), _grid->width);

  // Fill in visible objects. Observations should have been cleared in _step, so
  // we don't need to do that here.
  size_t attempted_tokens_written = 0;
  size_t tokens_written = 0;
  auto observation_view = _observations.mutable_unchecked<3>();
  auto rewards_view = _rewards.unchecked<1>();

  // Global tokens
  ObservationToken* agent_obs_ptr = reinterpret_cast<ObservationToken*>(observation_view.mutable_data(agent_idx, 0, 0));
  ObservationTokens agent_obs_tokens(agent_obs_ptr, observation_view.shape(1) - tokens_written);

  ObservationType episode_completion_pct = 0;
  if (max_steps > 0) {
    episode_completion_pct = static_cast<ObservationType>(
        std::round((static_cast<float>(current_step) / max_steps) * std::numeric_limits<ObservationType>::max()));
  }

  ObservationType reward_int = static_cast<ObservationType>(std::round(rewards_view(agent_idx) * 100.0f));

  std::vector<PartialObservationToken> global_tokens = {
      {ObservationFeature::EpisodeCompletionPct, episode_completion_pct},
      {ObservationFeature::LastAction, static_cast<ObservationType>(action)},
      {ObservationFeature::LastActionArg, static_cast<ObservationType>(action_arg)},
      {ObservationFeature::LastReward, reward_int}};

  // Global tokens are always at the center of the observation.
  uint8_t global_location =
      PackedCoordinate::pack(static_cast<uint8_t>(obs_height_radius), static_cast<uint8_t>(obs_width_radius));

  attempted_tokens_written +=
      _obs_encoder->append_tokens_if_room_available(agent_obs_tokens, global_tokens, global_location);
  tokens_written = std::min(attempted_tokens_written, static_cast<size_t>(observation_view.shape(1)));

  // Order the tokens by distance from the agent, so if we need to drop tokens, we drop the farthest ones first.
  for (unsigned int distance = 0; distance <= obs_width_radius + obs_height_radius; distance++) {
    for (unsigned int r = r_start; r < r_end; r++) {
      // In this row, there should be one or two columns that have the correct [L1] distance.
      unsigned int r_dist = std::abs(static_cast<int>(r) - static_cast<int>(observer_row));

      if (r_dist > distance) continue;
      int c_dist = distance - r_dist;
      // This is a bit ugly. We want to run over {c_dist, -c_dist}, but only do it once if c_dist == 0.
      // Here's how we're trying to do that, and to be performant (e.g., not re-allocating a set).
      for (int i = 0; i < 2; i++) {
        if (c_dist == 0 && i == 1) continue;
        int c_offset = i == 0 ? c_dist : -c_dist;
        int c = static_cast<int>(observer_col) + c_offset;
        // c could still be outside of our bounds.
        if (c < c_start || c >= c_end) continue;

        for (unsigned int layer = 0; layer < GridLayer::GridLayerCount; layer++) {
          GridLocation object_loc(r, c, layer);
          auto obj = _grid->object_at(object_loc);
          if (!obj) continue;

          uint8_t* obs_data = observation_view.mutable_data(agent_idx, tokens_written, 0);
          ObservationToken* agent_obs_ptr = reinterpret_cast<ObservationToken*>(obs_data);
          ObservationTokens agent_obs_tokens(agent_obs_ptr, observation_view.shape(1) - tokens_written);

          int obs_r = object_loc.r + obs_height_radius - observer_row;
          int obs_c = object_loc.c + obs_width_radius - observer_col;

          uint8_t location = PackedCoordinate::pack(obs_r, obs_c);

          attempted_tokens_written += _obs_encoder->encode_tokens(obj, agent_obs_tokens, location);
          tokens_written = std::min(attempted_tokens_written, static_cast<size_t>(observation_view.shape(1)));
        }
      }
    }
  }
  _stats->add("tokens_written", static_cast<float>(tokens_written));
  _stats->add("tokens_dropped", static_cast<float>(attempted_tokens_written - tokens_written));
  _stats->add("tokens_free_space", static_cast<float>(observation_view.shape(1) - tokens_written));
}

void MettaGrid::_compute_observations(const py::array_t<ActionType, py::array::c_style> actions) {
  auto actions_view = actions.unchecked<2>();
  // auto observation_view = _observations.mutable_unchecked<3>();

  for (size_t idx = 0; idx < _agents.size(); idx++) {
    auto& agent = _agents[idx];
    _compute_observation(
        agent->location.r, agent->location.c, obs_width, obs_height, idx, actions_view(idx, 0), actions_view(idx, 1));
  }
}

void MettaGrid::_handle_invalid_action(size_t agent_idx, const std::string& stat, ActionType type, ActionArg arg) {
  auto& agent = _agents[agent_idx];
  agent->stats.incr(stat);
  agent->stats.incr(stat + "." + std::to_string(type) + "." + std::to_string(arg));
  _action_success[agent_idx] = false;
  *agent->reward -= agent->action_failure_penalty;
}

void MettaGrid::_step(py::array_t<ActionType, py::array::c_style> actions) {
  auto actions_view = actions.unchecked<2>();

  // Reset rewards and observations
  auto rewards_view = _rewards.mutable_unchecked<1>();

  std::fill(
      static_cast<float*>(_rewards.request().ptr), static_cast<float*>(_rewards.request().ptr) + _rewards.size(), 0);

  auto obs_ptr = static_cast<ObservationType*>(_observations.request().ptr);
  auto obs_size = _observations.size();
  std::fill(obs_ptr, obs_ptr + obs_size, EmptyTokenByte);

  std::fill(_action_success.begin(), _action_success.end(), false);

  // Increment timestep and process events
  current_step++;
  _event_manager->process_events(current_step);

  // Create and shuffle agent indices for randomized action order
  std::vector<size_t> agent_indices(_agents.size());
  std::iota(agent_indices.begin(), agent_indices.end(), 0);
  std::shuffle(agent_indices.begin(), agent_indices.end(), _rng);

  // Process actions by priority levels (highest to lowest)
  for (unsigned char offset = 0; offset <= _max_action_priority; offset++) {
    unsigned char current_priority = _max_action_priority - offset;

    for (const auto& agent_idx : agent_indices) {
      ActionType action = actions_view(agent_idx, 0);
      ActionArg arg = actions_view(agent_idx, 1);

      // Tolerate invalid action types
      if (action < 0 || action >= _num_action_handlers) {
        _handle_invalid_action(agent_idx, "action.invalid_type", action, arg);
        continue;
      }

      auto& handler = _action_handlers[action];
      if (handler->priority != current_priority) {
        continue;
      }

      // Tolerate invalid action arguments
      if (arg > _max_action_args[action]) {
        _handle_invalid_action(agent_idx, "action.invalid_arg", action, arg);
        continue;
      }

      auto& agent = _agents[agent_idx];
      // handle_action expects a GridObjectId, rather than an agent_id, because of where it does its lookup
      // note that handle_action will assign a penalty for attempting invalid actions as a side effect
      _action_success[agent_idx] = handler->handle_action(agent->id, arg);
    }
  }

  // Compute observations for next step
  _compute_observations(actions);

  // Update episode rewards
  auto episode_rewards_view = _episode_rewards.mutable_unchecked<1>();
  for (py::ssize_t i = 0; i < rewards_view.shape(0); i++) {
    episode_rewards_view(i) += rewards_view(i);
  }

  // Check for truncation
  if (max_steps > 0 && current_step >= max_steps) {
    if (episode_truncates) {
      std::fill(static_cast<bool*>(_truncations.request().ptr),
                static_cast<bool*>(_truncations.request().ptr) + _truncations.size(),
                1);
    } else {
      std::fill(static_cast<bool*>(_terminals.request().ptr),
                static_cast<bool*>(_terminals.request().ptr) + _terminals.size(),
                1);
    }
  }
}

py::tuple MettaGrid::reset() {
  if (current_step > 0) {
    throw std::runtime_error("Cannot reset after stepping");
  }

  // Reset all buffers
  // Views are created only for validating types; actual clearing is done via
  // direct memory operations for speed.

  std::fill(static_cast<bool*>(_terminals.request().ptr),
            static_cast<bool*>(_terminals.request().ptr) + _terminals.size(),
            0);
  std::fill(static_cast<bool*>(_truncations.request().ptr),
            static_cast<bool*>(_truncations.request().ptr) + _truncations.size(),
            0);
  std::fill(static_cast<float*>(_episode_rewards.request().ptr),
            static_cast<float*>(_episode_rewards.request().ptr) + _episode_rewards.size(),
            0.0f);
  std::fill(
      static_cast<float*>(_rewards.request().ptr), static_cast<float*>(_rewards.request().ptr) + _rewards.size(), 0.0f);

  // Clear observations
  auto obs_ptr = static_cast<uint8_t*>(_observations.request().ptr);
  auto obs_size = _observations.size();
  std::fill(obs_ptr, obs_ptr + obs_size, EmptyTokenByte);

  // Compute initial observations
  std::vector<ssize_t> shape = {static_cast<ssize_t>(_agents.size()), static_cast<ssize_t>(2)};
  auto zero_actions = py::array_t<ActionType, py::array::c_style>(shape);
  std::fill(static_cast<ActionType*>(zero_actions.request().ptr),
            static_cast<ActionType*>(zero_actions.request().ptr) + zero_actions.size(),
            static_cast<ActionType>(0));
  _compute_observations(zero_actions);

  return py::make_tuple(_observations, py::dict());
}

void MettaGrid::validate_buffers() {
  // We should validate once buffers and agents are set.
  // data types and contiguity are handled by pybind11. We still need to check
  // shape.
  auto num_agents = _agents.size();
  auto observation_info = _observations.request();
  auto observation_shape = observation_info.shape;
  if (observation_info.ndim != 3) {
    std::stringstream ss;
    ss << "observations has " << observation_info.ndim << " dimensions but expected 3";
    throw std::runtime_error(ss.str());
  }
  if (observation_shape[0] != static_cast<ssize_t>(num_agents) || observation_shape[2] != 3) {
    std::stringstream ss;
    ss << "observations has shape [" << observation_shape[0] << ", " << observation_shape[1] << ", "
       << observation_shape[2] << "] but expected [" << num_agents << ", [something], 3]";
    throw std::runtime_error(ss.str());
  }
  {
    auto terminals_info = _terminals.request();
    auto terminals_shape = terminals_info.shape;
    if (terminals_info.ndim != 1 || terminals_shape[0] != static_cast<ssize_t>(num_agents)) {
      throw std::runtime_error("terminals has the wrong shape");
    }
  }
  {
    auto truncations_info = _truncations.request();
    auto truncations_shape = truncations_info.shape;
    if (truncations_info.ndim != 1 || truncations_shape[0] != static_cast<ssize_t>(num_agents)) {
      throw std::runtime_error("truncations has the wrong shape");
    }
  }
  {
    auto rewards_info = _rewards.request();
    auto rewards_shape = rewards_info.shape;
    if (rewards_info.ndim != 1 || rewards_shape[0] != static_cast<ssize_t>(num_agents)) {
      throw std::runtime_error("rewards has the wrong shape");
    }
  }
}

void MettaGrid::set_buffers(const py::array_t<uint8_t, py::array::c_style>& observations,
                            const py::array_t<bool, py::array::c_style>& terminals,
                            const py::array_t<bool, py::array::c_style>& truncations,
                            const py::array_t<float, py::array::c_style>& rewards) {
  // These are initialized in reset()
  _observations = observations;
  _terminals = terminals;
  _truncations = truncations;
  _rewards = rewards;
  _episode_rewards = py::array_t<float, py::array::c_style>({static_cast<ssize_t>(_rewards.shape(0))}, {sizeof(float)});
  for (size_t i = 0; i < _agents.size(); i++) {
    _agents[i]->init(&_rewards.mutable_unchecked<1>()(i));
  }

  validate_buffers();
}

py::tuple MettaGrid::step(const py::array_t<ActionType, py::array::c_style> actions) {
  _step(actions);

  auto rewards_view = _rewards.mutable_unchecked<1>();

  // Clear group rewards from previous step
  std::fill(_group_rewards.begin(), _group_rewards.end(), 0.0f);

  bool share_rewards = false;

  for (size_t agent_idx = 0; agent_idx < _agents.size(); agent_idx++) {
    if (rewards_view(agent_idx) != 0.0f) {
      share_rewards = true;
      auto& agent = _agents[agent_idx];
      auto group_id = agent->group;

      RewardType agent_reward = rewards_view(agent_idx);
      RewardType group_reward = agent_reward * _group_reward_pct[group_id];
      rewards_view(agent_idx) = agent_reward - group_reward;

      _group_rewards[group_id] += group_reward / static_cast<RewardType>(_group_sizes[group_id]);
    }
  }

  if (share_rewards) {
    for (size_t agent_idx = 0; agent_idx < _agents.size(); agent_idx++) {
      auto& agent = _agents[agent_idx];
      size_t group_id = static_cast<size_t>(agent->group);
      rewards_view(agent_idx) += _group_rewards[group_id];
    }
  }

  return py::make_tuple(_observations, _rewards, _terminals, _truncations, py::dict());
}

py::dict MettaGrid::grid_objects() {
  py::dict objects;

  for (unsigned int obj_id = 1; obj_id < _grid->objects.size(); obj_id++) {
    auto obj = _grid->object(obj_id);
    if (!obj) continue;

    py::dict obj_dict;
    obj_dict["id"] = obj_id;
    obj_dict["type"] = obj->type_id;
    obj_dict["type_name"] = obj->type_name;
    obj_dict["r"] = obj->location.r;
    obj_dict["c"] = obj->location.c;
    obj_dict["layer"] = obj->location.layer;

    // Inject observation features
    auto features = obj->obs_features();
    for (const auto& feature : features) {
      obj_dict[py::str(_obs_encoder->feature_names().at(feature.feature_id))] = feature.value;
    }

    // Inject agent-specific info
    if (auto* agent = dynamic_cast<Agent*>(obj)) {
      obj_dict["orientation"] = static_cast<int>(agent->orientation);
      obj_dict["group_name"] = agent->group_name;
      obj_dict["frozen"] = agent->frozen;

      py::dict inventory_dict;
      for (const auto& [item, quantity] : agent->inventory) {
        inventory_dict[py::int_(item)] = quantity;
      }
      obj_dict["inventory"] = inventory_dict;
      obj_dict["agent_id"] = agent->agent_id;
    }

    objects[py::int_(obj_id)] = obj_dict;
  }

  return objects;
}

py::list MettaGrid::action_names() {
  py::list names;
  for (const auto& handler : _action_handlers) {
    names.append(handler->action_name());
  }
  return names;
}

GridCoord MettaGrid::map_width() {
  return _grid->width;
}

GridCoord MettaGrid::map_height() {
  return _grid->height;
}

// These should correspond to the features we emit in the observations -- either
// the channel or the feature_id.
py::dict MettaGrid::feature_normalizations() {
  return py::cast(_feature_normalizations);
}

py::dict MettaGrid::feature_spec() {
  py::dict feature_spec;
  for (const auto& feature : _obs_encoder->feature_names()) {
    py::str feature_name = feature.second;
    feature_spec[feature_name] = py::dict();
    feature_spec[feature_name]["normalization"] = py::float_(_feature_normalizations[feature.first]);
    feature_spec[feature_name]["id"] = py::int_(feature.first);
  }
  return feature_spec;
}

size_t MettaGrid::num_agents() {
  return _agents.size();
}

py::array_t<float> MettaGrid::get_episode_rewards() {
  return _episode_rewards;
}

py::dict MettaGrid::get_episode_stats() {
  // Returns a dictionary with the following structure:
  // {
  //   "game": dict[str, float],  // Global game statistics
  //   "agent": list[dict[str, float]],  // Per-agent statistics
  //   "converter": list[dict[str, float]]  // Per-converter statistics
  // }
  // All stat values are guaranteed to be floats from StatsTracker::to_dict()

  py::dict stats;
  stats["game"] = py::cast(_stats->to_dict());

  py::list agent_stats;
  for (const auto& agent : _agents) {
    agent_stats.append(py::cast(agent->stats.to_dict()));
  }
  stats["agent"] = agent_stats;

  // Collect converter stats
  py::list converter_stats;
  for (unsigned int obj_id = 1; obj_id < _grid->objects.size(); obj_id++) {
    auto obj = _grid->object(obj_id);
    if (!obj) continue;

    // Check if this is a converter
    Converter* converter = dynamic_cast<Converter*>(obj);
    if (converter) {
      // Add metadata to the converter's stats tracker BEFORE converting to dict
      converter->stats.set("type_id", static_cast<float>(converter->type_id));
      converter->stats.set("location.r", static_cast<float>(converter->location.r));
      converter->stats.set("location.c", static_cast<float>(converter->location.c));

      // Now convert to dict - all values will be floats
      py::dict converter_stat = py::cast(converter->stats.to_dict());
      converter_stats.append(converter_stat);
    }
  }
  stats["converter"] = converter_stats;
  return stats;
}

py::object MettaGrid::action_space() {
  auto gym = py::module_::import("gymnasium");
  auto spaces = gym.attr("spaces");

  size_t number_of_actions = py::len(action_names());
  size_t number_of_action_args = _max_action_arg + 1;
  return spaces.attr("MultiDiscrete")(py::make_tuple(number_of_actions, number_of_action_args),
                                      py::arg("dtype") = dtype_actions());
}

py::object MettaGrid::observation_space() {
  auto gym = py::module_::import("gymnasium");
  auto spaces = gym.attr("spaces");

  auto observation_info = _observations.request();
  auto shape = observation_info.shape;
  auto space_shape = py::tuple(observation_info.ndim - 1);

  for (ssize_t i = 0; i < observation_info.ndim - 1; i++) {
    space_shape[static_cast<size_t>(i)] = shape[static_cast<size_t>(i + 1)];
  }

  ObservationType min_value = std::numeric_limits<ObservationType>::min();  // 0
  ObservationType max_value = std::numeric_limits<ObservationType>::max();  // 255

  // TODO: consider spaces other than "Box". They're more correctly descriptive, but I don't know if
  // that matters to us.
  return spaces.attr("Box")(min_value, max_value, space_shape, py::arg("dtype") = dtype_observations());
}

py::list MettaGrid::action_success() {
  return py::cast(_action_success);
}

py::list MettaGrid::max_action_args() {
  return py::cast(_max_action_args);
}

py::list MettaGrid::object_type_names_py() {
  return py::cast(object_type_names);
}

py::list MettaGrid::inventory_item_names_py() {
  return py::cast(inventory_item_names);
}

py::array_t<unsigned int> MettaGrid::get_agent_groups() const {
  py::array_t<unsigned int> groups(static_cast<ssize_t>(_agents.size()));
  auto groups_view = groups.mutable_unchecked<1>();
  for (size_t i = 0; i < _agents.size(); i++) {
    groups_view(i) = _agents[i]->group;
  }
  return groups;
}

// StatsTracker implementation that needs complete MettaGrid definition
unsigned int StatsTracker::get_current_step() const {
  if (!_env) return 0;
  return static_cast<MettaGrid*>(_env)->current_step;
}

const std::string& StatsTracker::inventory_item_name(InventoryItem item) const {
  if (!_env) return StatsTracker::NO_ENV_INVENTORY_ITEM_NAME;
  return _env->inventory_item_names[item];
}

// Pybind11 module definition
PYBIND11_MODULE(mettagrid_c, m) {
  m.doc() = "MettaGrid environment";  // optional module docstring

  // Create PackedCoordinate submodule
  auto pc_m = m.def_submodule("PackedCoordinate", "Packed coordinate encoding utilities");

  // Constants
  pc_m.attr("MAX_PACKABLE_COORD") = PackedCoordinate::MAX_PACKABLE_COORD;

  // Functions
  pc_m.def("pack", &PackedCoordinate::pack, py::arg("row"), py::arg("col"));

  pc_m.def(
      "unpack",
      [](uint8_t packed) -> py::object {
        auto result = PackedCoordinate::unpack(packed);
        if (result.has_value()) {
          return py::make_tuple(result->first, result->second);
        }
        return py::none();
      },
      py::arg("packed"));

  pc_m.def("is_empty", &PackedCoordinate::is_empty, py::arg("packed"));

  // MettaGrid class bindings
  py::class_<MettaGrid>(m, "MettaGrid")
      .def(py::init<const GameConfig&, const py::list&, unsigned int>())
      .def("reset", &MettaGrid::reset)
      .def("step", &MettaGrid::step, py::arg("actions").noconvert())
      .def("set_buffers",
           &MettaGrid::set_buffers,
           py::arg("observations").noconvert(),
           py::arg("terminals").noconvert(),
           py::arg("truncations").noconvert(),
           py::arg("rewards").noconvert())
      .def("grid_objects", &MettaGrid::grid_objects)
      .def("action_names", &MettaGrid::action_names)
      .def_property_readonly("map_width", &MettaGrid::map_width)
      .def_property_readonly("map_height", &MettaGrid::map_height)
      .def("feature_normalizations", &MettaGrid::feature_normalizations)
      .def_property_readonly("num_agents", &MettaGrid::num_agents)
      .def("get_episode_rewards", &MettaGrid::get_episode_rewards)
      .def("get_episode_stats", &MettaGrid::get_episode_stats)
      .def_property_readonly("action_space", &MettaGrid::action_space)
      .def_property_readonly("observation_space", &MettaGrid::observation_space)
      .def("action_success", &MettaGrid::action_success)
      .def("max_action_args", &MettaGrid::max_action_args)
      .def("object_type_names", &MettaGrid::object_type_names_py)
      .def("feature_spec", &MettaGrid::feature_spec)
      .def_readonly("obs_width", &MettaGrid::obs_width)
      .def_readonly("obs_height", &MettaGrid::obs_height)
      .def_readonly("max_steps", &MettaGrid::max_steps)
      .def_readonly("current_step", &MettaGrid::current_step)
      .def("inventory_item_names", &MettaGrid::inventory_item_names_py)
      .def("get_agent_groups", &MettaGrid::get_agent_groups)
      .def_readonly("initial_grid_hash", &MettaGrid::initial_grid_hash);

  // Expose this so we can cast python WallConfig / AgentConfig / ConverterConfig to a common GridConfig cpp object.
  py::class_<GridObjectConfig, std::shared_ptr<GridObjectConfig>>(m, "GridObjectConfig");

  py::class_<WallConfig, GridObjectConfig, std::shared_ptr<WallConfig>>(m, "WallConfig")
      .def(py::init<TypeId, const std::string&, bool>(), py::arg("type_id"), py::arg("type_name"), py::arg("swappable"))
      .def_readwrite("type_id", &WallConfig::type_id)
      .def_readwrite("type_name", &WallConfig::type_name)
      .def_readwrite("swappable", &WallConfig::swappable);

  // ##MettagridConfig
  // We expose these as much as we can to Python. Defining the initializer (and the object's constructor) means
  // we can create these in Python as AgentConfig(**agent_config_dict). And then we expose the fields individually.
  // This is verbose! But it seems like it's the best way to do it.
  //
  // We use shared_ptr because we expect to effectively have multiple python objects wrapping the same C++ object.
  // This comes from us creating (e.g.) various config objects, and then storing them in GameConfig's maps.
  // We're, like 80% sure on this reasoning.
  py::class_<AgentConfig, GridObjectConfig, std::shared_ptr<AgentConfig>>(m, "AgentConfig")
      .def(py::init<TypeId,
                    const std::string&,
                    unsigned char,
                    const std::string&,
                    unsigned char,
                    float,
                    const std::map<InventoryItem, InventoryQuantity>&,
                    const std::map<InventoryItem, RewardType>&,
                    const std::map<InventoryItem, InventoryQuantity>&,
                    float>(),
           py::arg("type_id"),
           py::arg("type_name") = "agent",
           py::arg("group_id"),
           py::arg("group_name"),
           py::arg("freeze_duration") = 0,
           py::arg("action_failure_penalty") = 0,
           py::arg("resource_limits") = std::map<InventoryItem, InventoryQuantity>(),
           py::arg("resource_rewards") = std::map<InventoryItem, RewardType>(),
           py::arg("resource_reward_max") = std::map<InventoryItem, InventoryQuantity>(),
           py::arg("group_reward_pct") = 0)
      .def_readwrite("type_id", &AgentConfig::type_id)
      .def_readwrite("type_name", &AgentConfig::type_name)
      .def_readwrite("group_name", &AgentConfig::group_name)
      .def_readwrite("group_id", &AgentConfig::group_id)
      .def_readwrite("freeze_duration", &AgentConfig::freeze_duration)
      .def_readwrite("action_failure_penalty", &AgentConfig::action_failure_penalty)
      .def_readwrite("resource_limits", &AgentConfig::resource_limits)
      .def_readwrite("resource_rewards", &AgentConfig::resource_rewards)
      .def_readwrite("resource_reward_max", &AgentConfig::resource_reward_max)
      .def_readwrite("group_reward_pct", &AgentConfig::group_reward_pct);

  py::class_<ConverterConfig, GridObjectConfig, std::shared_ptr<ConverterConfig>>(m, "ConverterConfig")
      .def(py::init<TypeId,
                    const std::string&,
                    const std::map<InventoryItem, InventoryQuantity>&,
                    const std::map<InventoryItem, InventoryQuantity>&,
                    short,
                    unsigned short,
                    unsigned short,
                    unsigned char,
                    ObservationType>(),
           py::arg("type_id"),
           py::arg("type_name"),
           py::arg("input_resources"),
           py::arg("output_resources"),
           py::arg("max_output"),
           py::arg("conversion_ticks"),
           py::arg("cooldown"),
           py::arg("initial_resource_count") = 0,
           py::arg("color") = 0)
      .def_readwrite("type_id", &ConverterConfig::type_id)
      .def_readwrite("type_name", &ConverterConfig::type_name)
      .def_readwrite("input_resources", &ConverterConfig::input_resources)
      .def_readwrite("output_resources", &ConverterConfig::output_resources)
      .def_readwrite("max_output", &ConverterConfig::max_output)
      .def_readwrite("conversion_ticks", &ConverterConfig::conversion_ticks)
      .def_readwrite("cooldown", &ConverterConfig::cooldown)
      .def_readwrite("initial_resource_count", &ConverterConfig::initial_resource_count)
      .def_readwrite("color", &ConverterConfig::color);

  py::class_<ActionConfig, std::shared_ptr<ActionConfig>>(m, "ActionConfig")
      .def(py::init<const std::map<InventoryItem, InventoryQuantity>&,
                    const std::map<InventoryItem, InventoryQuantity>&>(),
           py::arg("required_resources") = std::map<InventoryItem, InventoryQuantity>(),
           py::arg("consumed_resources") = std::map<InventoryItem, InventoryQuantity>())
      .def_readwrite("required_resources", &ActionConfig::required_resources)
      .def_readwrite("consumed_resources", &ActionConfig::consumed_resources);

  py::class_<AttackActionConfig, ActionConfig, std::shared_ptr<AttackActionConfig>>(m, "AttackActionConfig")
      .def(py::init<const std::map<InventoryItem, InventoryQuantity>&,
                    const std::map<InventoryItem, InventoryQuantity>&,
                    const std::map<InventoryItem, InventoryQuantity>&>(),
           py::arg("required_resources") = std::map<InventoryItem, InventoryQuantity>(),
           py::arg("consumed_resources") = std::map<InventoryItem, InventoryQuantity>(),
           py::arg("defense_resources") = std::map<InventoryItem, InventoryQuantity>())
      .def_readwrite("defense_resources", &AttackActionConfig::defense_resources);

  py::class_<ChangeGlyphActionConfig, ActionConfig, std::shared_ptr<ChangeGlyphActionConfig>>(m,
                                                                                              "ChangeGlyphActionConfig")
      .def(py::init<const std::map<InventoryItem, InventoryQuantity>&,
                    const std::map<InventoryItem, InventoryQuantity>&,
                    const int>(),
           py::arg("required_resources") = std::map<InventoryItem, InventoryQuantity>(),
           py::arg("consumed_resources") = std::map<InventoryItem, InventoryQuantity>(),
           py::arg("number_of_glyphs"))
      .def_readonly("number_of_glyphs", &ChangeGlyphActionConfig::number_of_glyphs);

  py::class_<GameConfig>(m, "GameConfig")
      .def(py::init<unsigned int,
                    unsigned int,
                    bool,
                    unsigned short,
                    unsigned short,
                    const std::vector<std::string>&,
                    unsigned int,
                    const std::map<std::string, std::shared_ptr<ActionConfig>>&,
                    const std::map<std::string, std::shared_ptr<GridObjectConfig>>&>(),
           py::arg("num_agents"),
           py::arg("max_steps"),
           py::arg("episode_truncates"),
           py::arg("obs_width"),
           py::arg("obs_height"),
           py::arg("inventory_item_names"),
           py::arg("num_observation_tokens"),
           py::arg("actions"),
           py::arg("objects"))
      .def_readwrite("num_agents", &GameConfig::num_agents)
      .def_readwrite("max_steps", &GameConfig::max_steps)
      .def_readwrite("episode_truncates", &GameConfig::episode_truncates)
      .def_readwrite("obs_width", &GameConfig::obs_width)
      .def_readwrite("obs_height", &GameConfig::obs_height)
      .def_readwrite("inventory_item_names", &GameConfig::inventory_item_names)
      .def_readwrite("num_observation_tokens", &GameConfig::num_observation_tokens);
  // We don't expose these since they're copied on read, and this means that mutations
  // to the dictionaries don't impact the underlying cpp objects. This is confusing!
  // This can be fixed, but until we do that, we're not exposing these.
  // .def_readwrite("actions", &GameConfig::actions)
  // .def_readwrite("objects", &GameConfig::objects);
}<|MERGE_RESOLUTION|>--- conflicted
+++ resolved
@@ -33,17 +33,11 @@
 
 namespace py = pybind11;
 
-<<<<<<< HEAD
 MettaGrid::MettaGrid(const GameConfig& cfg, const py::list map, unsigned int seed)
     : obs_width(cfg.obs_width),
-=======
-MettaGrid::MettaGrid(const GameConfig& cfg, py::list map, unsigned int seed)
-    : max_steps(cfg.max_steps),
-      episode_truncates(cfg.episode_truncates),
-      obs_width(cfg.obs_width),
->>>>>>> f0623bae
       obs_height(cfg.obs_height),
       max_steps(cfg.max_steps),
+      episode_truncates(cfg.episode_truncates),
       inventory_item_names(cfg.inventory_item_names),
       _num_observation_tokens(cfg.num_observation_tokens) {
   _seed = seed;
