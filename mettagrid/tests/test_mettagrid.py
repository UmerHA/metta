import numpy as np

from mettagrid.mettagrid_c import MettaGrid  # pylint: disable=E0611
from mettagrid.tests.actions import move

NUM_AGENTS = 2
OBS_HEIGHT = 3
OBS_WIDTH = 3

# Rebuild the NumPy types using the exposed function
np_observations_type = np.dtype(MettaGrid.get_numpy_type_name("observations"))
np_terminals_type = np.dtype(MettaGrid.get_numpy_type_name("terminals"))
np_truncations_type = np.dtype(MettaGrid.get_numpy_type_name("truncations"))
np_rewards_type = np.dtype(MettaGrid.get_numpy_type_name("rewards"))
np_actions_type = np.dtype(MettaGrid.get_numpy_type_name("actions"))
np_masks_type = np.dtype(MettaGrid.get_numpy_type_name("masks"))
np_success_type = np.dtype(MettaGrid.get_numpy_type_name("success"))

# Map string directions to integer orientations
DIRECTION_MAP = {
    "north": 0,  # Up
    "south": 1,  # Down
    "west": 2,  # Left
    "east": 3,  # Right
}


def create_minimal_config():
    """Create a complete minimal config with all required action entries."""
    return {
        "max_steps": 5,
        "num_agents": 1,
        "obs_width": OBS_WIDTH,
        "obs_height": OBS_HEIGHT,
        "actions": {
            "noop": {"enabled": True},
            "move": {"enabled": False},
            "rotate": {"enabled": False},
            "attack": {"enabled": False},
            "put_items": {"enabled": False},
            "get_items": {"enabled": False},
            "swap": {"enabled": False},
            "change_color": {"enabled": False},
        },
        "groups": {"red": {"id": 0, "props": {}}},
        "objects": {
            "wall": {"type_id": 1, "hp": 100},
            "altar": {"type_id": 2, "hp": 100},
        },
        "agent": {
            "inventory_size": 0,
            "hp": 100,
        },
    }


def minimal_reset_debug():
    """Minimal test to debug the reset segfault."""
    print("=== Minimal Reset Debug ===")

    # Try different map configurations to see if it's map-related
    print("Testing with minimal 3x3 map...")

    # Start with absolute minimal map
    game_map = [["wall", "wall", "wall"], ["wall", "agent.red", "wall"], ["wall", "wall", "wall"]]

    # Use complete minimal config
    env_config = {"game": create_minimal_config()}

    print("Creating environment...")
    env = MettaGrid(env_config, game_map)
    print("Environment created successfully")
    print(f"Num agents: {env.num_agents()}")
    print(f"Grid features: {env.grid_features()}")
    print(f"Map dimensions: {env.map_width()} x {env.map_height()}")

    print("Setting buffers...")
    # Set buffers before reset
    num_features = len(env.grid_features())
    observations = np.zeros((1, OBS_HEIGHT, OBS_WIDTH, num_features), dtype=np_observations_type)
    terminals = np.zeros(1, dtype=np_terminals_type)
    truncations = np.zeros(1, dtype=np_truncations_type)
    rewards = np.zeros(1, dtype=np_rewards_type)

    env.set_buffers(observations, terminals, truncations, rewards)

    print("Attempting reset...")
    try:
        obs, _info = env.reset()
        print("✅ Reset successful!")
        print(f"Observation shape: {obs.shape}")
        print(f"Observation dtype: {obs.dtype}")
        print(f"Observation sum: {obs.sum()}")
        return True
    except Exception as e:
        print(f"❌ Reset failed with exception: {e}")
        import traceback

        traceback.print_exc()
        raise AssertionError(f"Reset failed: {e}") from e


def test_different_map_sizes():
    """Test different map sizes to see if size is the issue."""
    sizes = [(3, 3), (4, 4), (5, 5)]

    for width, height in sizes:
        print(f"\n=== Testing {width}x{height} map ===")

        # Create map of specified size
        game_map = []
        for r in range(height):
            row = []
            for c in range(width):
                if r == 0 or r == height - 1 or c == 0 or c == width - 1:
                    row.append("wall")
                elif r == 1 and c == 1:
                    row.append("agent.red")
                else:
                    row.append("empty")
            game_map.append(row)

        # Use complete config
        config = create_minimal_config()
        env_config = {"game": config}

        try:
            env = MettaGrid(env_config, game_map)
            print(f"Environment created for {width}x{height}")

            # Set buffers before reset
            num_features = len(env.grid_features())
            observations = np.zeros((1, OBS_HEIGHT, OBS_WIDTH, num_features), dtype=np_observations_type)
            terminals = np.zeros(1, dtype=np_terminals_type)
            truncations = np.zeros(1, dtype=np_truncations_type)
            rewards = np.zeros(1, dtype=np_rewards_type)

            env.set_buffers(observations, terminals, truncations, rewards)

            obs, info = env.reset()
            print(f"✅ Reset successful for {width}x{height}")
        except Exception as e:
            print(f"❌ Failed for {width}x{height}: {e}")
            raise AssertionError(f"Failed for {width}x{height}: {e}") from e


def test_observation_sizes():
    """Test different observation sizes."""
    obs_sizes = [(1, 1), (3, 3), (5, 5)]

    for obs_h, obs_w in obs_sizes:
        print(f"\n=== Testing obs size {obs_h}x{obs_w} ===")

        game_map = [["wall", "wall", "wall"], ["wall", "agent.red", "wall"], ["wall", "wall", "wall"]]

        # Use complete config with custom obs size
        config = create_minimal_config()
        config["obs_width"] = obs_w
        config["obs_height"] = obs_h
        env_config = {"game": config}

        try:
            env = MettaGrid(env_config, game_map)
            print(f"Environment created with obs {obs_h}x{obs_w}")

            # Set buffers before reset
            num_features = len(env.grid_features())
            observations = np.zeros((1, obs_h, obs_w, num_features), dtype=np_observations_type)
            terminals = np.zeros(1, dtype=np_terminals_type)
            truncations = np.zeros(1, dtype=np_truncations_type)
            rewards = np.zeros(1, dtype=np_rewards_type)

            env.set_buffers(observations, terminals, truncations, rewards)

            obs, info = env.reset()
            print(f"✅ Reset successful with obs {obs_h}x{obs_w}")
            print(f"Returned obs shape: {obs.shape}")
        except Exception as e:
            print(f"❌ Failed with obs {obs_h}x{obs_w}: {e}")
            raise AssertionError(f"Failed with obs {obs_h}x{obs_w}: {e}") from e


def test_agent_positions():
    """Test different agent starting positions."""
    positions = [(1, 1), (1, 2), (2, 1)]

    for r, c in positions:
        print(f"\n=== Testing agent at ({r}, {c}) ===")

        # Create 4x4 map with agent at different positions
        game_map = [
            ["wall", "wall", "wall", "wall"],
            ["wall", "empty", "empty", "wall"],
            ["wall", "empty", "empty", "wall"],
            ["wall", "wall", "wall", "wall"],
        ]
        game_map[r][c] = "agent.red"

        # Use complete config with custom obs size
        config = create_minimal_config()
        config["obs_width"] = 3
        config["obs_height"] = 3
        env_config = {"game": config}

        try:
            env = MettaGrid(env_config, game_map)
            print(f"Environment created with agent at ({r}, {c})")

            # Set buffers before reset
            num_features = len(env.grid_features())
            observations = np.zeros((1, 3, 3, num_features), dtype=np_observations_type)
            terminals = np.zeros(1, dtype=np_terminals_type)
            truncations = np.zeros(1, dtype=np_truncations_type)
            rewards = np.zeros(1, dtype=np_rewards_type)

            env.set_buffers(observations, terminals, truncations, rewards)

            obs, info = env.reset()
            print(f"✅ Reset successful with agent at ({r}, {c})")
        except Exception as e:
            print(f"❌ Failed with agent at ({r}, {c}): {e}")
            raise AssertionError(f"Failed with agent at ({r}, {c}): {e}") from e


def create_test_env(max_steps=5):
    """Create a minimal environment for testing."""
    # Simple 5x5 map with walls around perimeter
    game_map = np.full((5, 5), "empty", dtype="<U50")
    game_map[0, :] = "wall"
    game_map[-1, :] = "wall"
    game_map[:, 0] = "wall"
    game_map[:, -1] = "wall"
    game_map[1, 1] = "agent.red"
    game_map[3, 3] = "agent.red"

    env_config = {
        "game": {
            "max_steps": max_steps,
            "num_agents": NUM_AGENTS,
            "obs_width": OBS_WIDTH,
            "obs_height": OBS_HEIGHT,
            "actions": {
                "noop": {"enabled": True},
                "move": {"enabled": True},
                "rotate": {"enabled": False},
                "attack": {"enabled": False},
                "put_items": {"enabled": False},
                "get_items": {"enabled": False},
                "swap": {"enabled": False},
                "change_color": {"enabled": False},
            },
            "groups": {"red": {"id": 0, "props": {}}},
            "objects": {
                "wall": {"type_id": 1, "hp": 100},
                "block": {"type_id": 2, "hp": 100},
            },
            "agent": {
                "inventory_size": 0,
                "hp": 100,
            },
        }
    }

    return MettaGrid(env_config, game_map.tolist())


def test_basic_import():
    """Test that we can import and access basic MettaGrid functionality."""
    print("Testing basic import...")

    # Test type names
    obs_type = MettaGrid.get_numpy_type_name("observations")
    print(f"Observations type: {obs_type}")

    assert obs_type is not None
    print("✓ Basic import test passed")


def test_environment_creation():
    """Test basic environment creation without any operations."""
    print("Testing environment creation...")

    env = create_test_env()
    print(f"Environment created with {env.num_agents()} agents")
    print(f"Action names: {env.action_names()}")

    assert env.num_agents() == NUM_AGENTS
    print("✓ Environment creation test passed")


def test_reset_only():
    """Test just the reset operation."""
    print("Testing reset only...")

    env = create_test_env()

    # Set buffers before reset
    num_features = len(env.grid_features())
    observations = np.zeros((NUM_AGENTS, OBS_HEIGHT, OBS_WIDTH, num_features), dtype=np_observations_type)
    terminals = np.zeros(NUM_AGENTS, dtype=np_terminals_type)
    truncations = np.zeros(NUM_AGENTS, dtype=np_truncations_type)
    rewards = np.zeros(NUM_AGENTS, dtype=np_rewards_type)

    env.set_buffers(observations, terminals, truncations, rewards)

    obs, info = env.reset()

    print(f"Reset returned observation shape: {obs.shape}")
    print(f"Reset returned observation dtype: {obs.dtype}")

    num_features = len(env.grid_features())
    expected_shape = (NUM_AGENTS, OBS_HEIGHT, OBS_WIDTH, num_features)
    assert obs.shape == expected_shape
    print("✓ Reset only test passed")


def test_step_with_default_buffers():
    """Test step operation after setting buffers."""
    print("Testing step with buffers...")

    env = create_test_env(max_steps=2)

    # Set buffers before reset
    num_features = len(env.grid_features())
    observations = np.zeros((NUM_AGENTS, OBS_HEIGHT, OBS_WIDTH, num_features), dtype=np_observations_type)
    terminals = np.zeros(NUM_AGENTS, dtype=np_terminals_type)
    truncations = np.zeros(NUM_AGENTS, dtype=np_truncations_type)
    rewards = np.zeros(NUM_AGENTS, dtype=np_rewards_type)

    env.set_buffers(observations, terminals, truncations, rewards)

    obs, info = env.reset()
<<<<<<< HEAD
    print("Reset completed")
=======
    # Agent 0 starts at (1,1) and should see walls above and to the left
    # for now we treat the walls as "something non-empty"
    assert obs[0, 0, 1, wall_feature_idx] == 1, "Expected wall above agent 0"
    assert obs[0, 1, 0, wall_feature_idx] == 1, "Expected wall to left of agent 0"
    assert not obs[0, 2, 1, :].any(), "Expected empty space below agent 0"
    assert not obs[0, 1, 2, :].any(), "Expected empty space to right of agent 0"


def test_grid_objects():
    env = create_minimal_mettagrid_env()
    objects = env.grid_objects()

    # Test that we have the expected number of objects
    # 4 walls on each side (minus corners) + 2 agents
    expected_walls = 2 * (env.map_width() + env.map_height() - 2)
    expected_agents = 2
    assert len(objects) == expected_walls + expected_agents, "Wrong number of objects"

    common_properties = {"r", "c", "layer", "type", "id"}

    for obj in objects.values():
        if obj.get("wall"):
            assert set(obj) == {"wall", "hp", "swappable"} | common_properties
            assert obj["wall"] == 1, "Wall should have type 1"
            assert obj["hp"] == 100, "Wall should have 100 hp"
        if obj.get("agent"):
            # agents will also have various inventory, which we don't list here
            assert set(obj).issuperset(
                {"agent", "agent:group", "hp", "agent:frozen", "agent:orientation", "agent:color", "inv:heart"}
                | common_properties
            )
            assert obj["agent"] == 1, "Agent should have type 1"
            assert obj["agent:group"] == 0, "Agent should be in group 0"
            assert obj["hp"] == 100, "Agent should have 100 hp"
            assert obj["agent:frozen"] == 0, "Agent should not be frozen"


class TestSetBuffers:
    def test_default_buffers(self):
        env = create_minimal_mettagrid_env()
        env.reset()

        noop_action_idx = env.action_names().index("noop")
        actions = np.full((NUM_AGENTS, 2), [noop_action_idx, 0], dtype=np.int64)
        obs, rewards, terminals, truncations, info = env.step(actions)
        episode_rewards = env.get_episode_rewards()

        # Check strides. We've had issues where we've not correctly initialized the buffers, and have had
        # strides of zero.
        assert rewards.strides == (4,)  # float32
        assert terminals.strides == (1,)  # bool, tracked as a byte
        assert truncations.strides == (1,)  # bool, tracked as a byte
        assert episode_rewards.strides == (4,)  # float32
        assert obs.strides[-1] == 1  # uint8

        # This is a more brute force way to check that the buffers are behaving correctly by changing a single
        # element and making sure the correct update is reflected. Given that the strides are correct, these tests
        # are probably superfluous; but we've been surprised by what can fail in the past, so we're aiming for
        # overkill.
        assert (rewards == [0, 0]).all()
        assert (terminals == [False, False]).all()
        assert (truncations == [False, False]).all()
        assert (episode_rewards == [0, 0]).all()

        rewards[0] = 1
        terminals[0] = True
        truncations[0] = True
        episode_rewards[0] = 1

        assert (rewards == [1, 0]).all()
        assert (terminals == [True, False]).all()
        assert (truncations == [True, False]).all()
        assert (episode_rewards == [1, 0]).all()

        # Obs is non-empty, so we treat it differently than the others.
        initial_obs_sum = obs.sum()
        obs[0, 0, 0, 0] += 1
        assert obs.sum() == initial_obs_sum + 1

    def test_set_buffers_wrong_shape(self):
        env = create_minimal_mettagrid_env()
        num_features = len(env.grid_features())
        terminals = np.zeros(NUM_AGENTS, dtype=bool)
        truncations = np.zeros(NUM_AGENTS, dtype=bool)
        rewards = np.zeros(NUM_AGENTS, dtype=np.float32)

        # Wrong number of agents
        observations = np.zeros((3, OBS_HEIGHT, OBS_WIDTH, num_features), dtype=np.uint8)
        with pytest.raises(RuntimeError, match="observations"):
            env.set_buffers(observations, terminals, truncations, rewards)
>>>>>>> 71fd411c

    # Create actions
    noop_idx = env.action_names().index("noop")
    actions = np.full((NUM_AGENTS, 2), [noop_idx, 0], dtype=np_actions_type)
    print(f"Actions created: {actions}")

    # Try one step
    print("Attempting step...")
    obs, rewards, terminals, truncations, info = env.step(actions)
    print("Step completed successfully")

    print(f"Rewards: {rewards}")
    print(f"Terminals: {terminals}")
    print(f"Truncations: {truncations}")
    print("✓ Step with buffers test passed")


def test_set_buffers_basic():
    """Test basic set_buffers functionality."""
    print("Testing basic set_buffers...")

    env = create_test_env()
    num_features = len(env.grid_features())

    # Create buffers
    observations = np.zeros((NUM_AGENTS, OBS_HEIGHT, OBS_WIDTH, num_features), dtype=np_observations_type)
    terminals = np.zeros(NUM_AGENTS, dtype=np_terminals_type)
    truncations = np.zeros(NUM_AGENTS, dtype=np_truncations_type)
    rewards = np.zeros(NUM_AGENTS, dtype=np_rewards_type)

    print("Buffers created")
    print(f"Observations shape: {observations.shape}, dtype: {observations.dtype}")
    print(f"Terminals shape: {terminals.shape}, dtype: {terminals.dtype}")
    print(f"Truncations shape: {truncations.shape}, dtype: {truncations.dtype}")
    print(f"Rewards shape: {rewards.shape}, dtype: {rewards.dtype}")

    # Set buffers
    print("Calling set_buffers...")
    env.set_buffers(observations, terminals, truncations, rewards)
    print("set_buffers completed")

    print("✓ Set buffers basic test passed")


def test_reset_after_set_buffers():
    """Test reset after setting buffers."""
    print("Testing reset after set_buffers...")

    env = create_test_env()
    num_features = len(env.grid_features())

    # Create and set buffers
    observations = np.zeros((NUM_AGENTS, OBS_HEIGHT, OBS_WIDTH, num_features), dtype=np_observations_type)
    terminals = np.zeros(NUM_AGENTS, dtype=np_terminals_type)
    truncations = np.zeros(NUM_AGENTS, dtype=np_truncations_type)
    rewards = np.zeros(NUM_AGENTS, dtype=np_rewards_type)

    env.set_buffers(observations, terminals, truncations, rewards)
    print("Buffers set")

    # Reset
    print("Calling reset...")
    obs_from_env, info = env.reset()
    print("Reset completed")

    print(f"Memory sharing: {np.shares_memory(obs_from_env, observations)}")
    print("✓ Reset after set_buffers test passed")


def test_step_after_set_buffers():
    """Test step after setting buffers."""
    print("Testing step after set_buffers...")

    env = create_test_env(max_steps=2)
    num_features = len(env.grid_features())

    # Create and set buffers
    observations = np.zeros((NUM_AGENTS, OBS_HEIGHT, OBS_WIDTH, num_features), dtype=np_observations_type)
    terminals = np.zeros(NUM_AGENTS, dtype=np_terminals_type)
    truncations = np.zeros(NUM_AGENTS, dtype=np_truncations_type)
    rewards = np.zeros(NUM_AGENTS, dtype=np_rewards_type)

    env.set_buffers(observations, terminals, truncations, rewards)
    obs, info = env.reset()
    print("Reset completed")

    # Create actions and step
    noop_idx = env.action_names().index("noop")
    actions = np.full((NUM_AGENTS, 2), [noop_idx, 0], dtype=np_actions_type)

    print("Attempting step...")
    obs_step, rewards_step, terminals_step, truncations_step, info = env.step(actions)
    print("Step completed")

    print(f"Memory sharing - obs: {np.shares_memory(obs_step, observations)}")
    print(f"Memory sharing - rewards: {np.shares_memory(rewards_step, rewards)}")
    print("✓ Step after set_buffers test passed")


def test_agent_walks_across_room():
    """
    Test where a single agent walks across a room.
    Creates a simple corridor and attempts to walk the agent from one end to the other.
    The move() function already handles observation validation.
    """
    print("Testing agent walking across room...")

    # Create a simple 7x4 corridor map
    game_map = [
        ["wall", "wall", "wall", "wall", "wall", "wall", "wall"],
        ["wall", "agent.red", "empty", "empty", "empty", "empty", "wall"],
        ["wall", "empty", "empty", "altar", "empty", "empty", "wall"],
        ["wall", "wall", "wall", "wall", "wall", "wall", "wall"],
    ]

    config = create_minimal_config()
    config["actions"]["move"] = {"enabled": True}
    config["actions"]["rotate"] = {"enabled": True}
    config["num_agents"] = 1
    config["obs_width"] = 3
    config["obs_height"] = 3
    config["max_steps"] = 20
    env_config = {"game": config}

    # Create environment
    env = MettaGrid(env_config, game_map)
    num_features = len(env.grid_features())
    observations = np.zeros((1, 3, 3, num_features), dtype=np_observations_type)
    terminals = np.zeros(1, dtype=np_terminals_type)
    truncations = np.zeros(1, dtype=np_truncations_type)
    rewards = np.zeros(1, dtype=np_rewards_type)
    env.set_buffers(observations, terminals, truncations, rewards)
    env.reset()

    print(f"Environment created: {env.map_width()}x{env.map_height()}")
    print(f"Initial timestep: {env.current_timestep}")

    # Find a working direction
    successful_moves = []
    total_moves = 0

    print("\n=== Testing which direction allows movement ===")
    working_direction = None

    for direction_str in ["east", "west", "north", "south"]:
        orientation = DIRECTION_MAP[direction_str]
        print(f"\nTesting movement {direction_str}...")

        result = move(env, orientation, agent_idx=0)

        if result["success"]:
            print(f"✓ Found working direction: {direction_str}")
            working_direction = direction_str
            break
        else:
            print(f"✗ Direction {direction_str} failed: {result.get('error', 'Unknown error')}")

    if working_direction is None:
        print("❌ No direction successfully moved the agent")
        return

    print(f"\n=== Walking across room in direction: {working_direction} ===")

    # Reset for clean walk
    env = MettaGrid(env_config, game_map)
    env.set_buffers(observations, terminals, truncations, rewards)
    env.reset()

    # Walk multiple steps
    working_orientation = DIRECTION_MAP[working_direction]
    max_steps = 5

    for step in range(1, max_steps + 1):
        print(f"\n--- Step {step}: Moving {working_direction} ---")

        result = move(env, working_orientation, agent_idx=0)
        total_moves += 1

        if result["success"]:
            successful_moves.append(step)
            print(f"✓ Successful move #{len(successful_moves)}")
            print(f"  Position: {result['position_before']} → {result['position_after']}")
        else:
            print(f"✗ Move failed: {result.get('error', 'Unknown error')}")
            if not result["move_success"]:
                print("  Agent likely hit an obstacle or boundary")
                break

        if env.current_timestep >= config["max_steps"] - 2:
            print("  Approaching max steps limit")
            break

    print("\n=== Walking Test Summary ===")
    print(f"Working direction: {working_direction}")
    print(f"Total move attempts: {total_moves}")
    print(f"Successful moves: {len(successful_moves)}")
    print(f"Success rate: {len(successful_moves) / total_moves:.1%}" if total_moves > 0 else "N/A")

    # Validation
    if len(successful_moves) >= 1:
        print("✅ Agent walking test passed!")
    else:
        print("❌ No successful moves - test failed")

    assert len(successful_moves) >= 1, (
        f"Agent should have moved at least once. Got {len(successful_moves)} successful moves."
    )


if __name__ == "__main__":
    test_agent_walks_across_room()<|MERGE_RESOLUTION|>--- conflicted
+++ resolved
@@ -1,237 +1,29 @@
 import numpy as np
+import pytest
 
 from mettagrid.mettagrid_c import MettaGrid  # pylint: disable=E0611
-from mettagrid.tests.actions import move
 
 NUM_AGENTS = 2
 OBS_HEIGHT = 3
 OBS_WIDTH = 3
 
-# Rebuild the NumPy types using the exposed function
-np_observations_type = np.dtype(MettaGrid.get_numpy_type_name("observations"))
-np_terminals_type = np.dtype(MettaGrid.get_numpy_type_name("terminals"))
-np_truncations_type = np.dtype(MettaGrid.get_numpy_type_name("truncations"))
-np_rewards_type = np.dtype(MettaGrid.get_numpy_type_name("rewards"))
-np_actions_type = np.dtype(MettaGrid.get_numpy_type_name("actions"))
-np_masks_type = np.dtype(MettaGrid.get_numpy_type_name("masks"))
-np_success_type = np.dtype(MettaGrid.get_numpy_type_name("success"))
-
-# Map string directions to integer orientations
-DIRECTION_MAP = {
-    "north": 0,  # Up
-    "south": 1,  # Down
-    "west": 2,  # Left
-    "east": 3,  # Right
-}
-
-
-def create_minimal_config():
-    """Create a complete minimal config with all required action entries."""
-    return {
-        "max_steps": 5,
-        "num_agents": 1,
-        "obs_width": OBS_WIDTH,
-        "obs_height": OBS_HEIGHT,
-        "actions": {
-            "noop": {"enabled": True},
-            "move": {"enabled": False},
-            "rotate": {"enabled": False},
-            "attack": {"enabled": False},
-            "put_items": {"enabled": False},
-            "get_items": {"enabled": False},
-            "swap": {"enabled": False},
-            "change_color": {"enabled": False},
-        },
-        "groups": {"red": {"id": 0, "props": {}}},
-        "objects": {
-            "wall": {"type_id": 1, "hp": 100},
-            "altar": {"type_id": 2, "hp": 100},
-        },
-        "agent": {
-            "inventory_size": 0,
-            "hp": 100,
-        },
-    }
-
-
-def minimal_reset_debug():
-    """Minimal test to debug the reset segfault."""
-    print("=== Minimal Reset Debug ===")
-
-    # Try different map configurations to see if it's map-related
-    print("Testing with minimal 3x3 map...")
-
-    # Start with absolute minimal map
-    game_map = [["wall", "wall", "wall"], ["wall", "agent.red", "wall"], ["wall", "wall", "wall"]]
-
-    # Use complete minimal config
-    env_config = {"game": create_minimal_config()}
-
-    print("Creating environment...")
-    env = MettaGrid(env_config, game_map)
-    print("Environment created successfully")
-    print(f"Num agents: {env.num_agents()}")
-    print(f"Grid features: {env.grid_features()}")
-    print(f"Map dimensions: {env.map_width()} x {env.map_height()}")
-
-    print("Setting buffers...")
-    # Set buffers before reset
-    num_features = len(env.grid_features())
-    observations = np.zeros((1, OBS_HEIGHT, OBS_WIDTH, num_features), dtype=np_observations_type)
-    terminals = np.zeros(1, dtype=np_terminals_type)
-    truncations = np.zeros(1, dtype=np_truncations_type)
-    rewards = np.zeros(1, dtype=np_rewards_type)
-
-    env.set_buffers(observations, terminals, truncations, rewards)
-
-    print("Attempting reset...")
-    try:
-        obs, _info = env.reset()
-        print("✅ Reset successful!")
-        print(f"Observation shape: {obs.shape}")
-        print(f"Observation dtype: {obs.dtype}")
-        print(f"Observation sum: {obs.sum()}")
-        return True
-    except Exception as e:
-        print(f"❌ Reset failed with exception: {e}")
-        import traceback
-
-        traceback.print_exc()
-        raise AssertionError(f"Reset failed: {e}") from e
-
-
-def test_different_map_sizes():
-    """Test different map sizes to see if size is the issue."""
-    sizes = [(3, 3), (4, 4), (5, 5)]
-
-    for width, height in sizes:
-        print(f"\n=== Testing {width}x{height} map ===")
-
-        # Create map of specified size
-        game_map = []
-        for r in range(height):
-            row = []
-            for c in range(width):
-                if r == 0 or r == height - 1 or c == 0 or c == width - 1:
-                    row.append("wall")
-                elif r == 1 and c == 1:
-                    row.append("agent.red")
-                else:
-                    row.append("empty")
-            game_map.append(row)
-
-        # Use complete config
-        config = create_minimal_config()
-        env_config = {"game": config}
-
-        try:
-            env = MettaGrid(env_config, game_map)
-            print(f"Environment created for {width}x{height}")
-
-            # Set buffers before reset
-            num_features = len(env.grid_features())
-            observations = np.zeros((1, OBS_HEIGHT, OBS_WIDTH, num_features), dtype=np_observations_type)
-            terminals = np.zeros(1, dtype=np_terminals_type)
-            truncations = np.zeros(1, dtype=np_truncations_type)
-            rewards = np.zeros(1, dtype=np_rewards_type)
-
-            env.set_buffers(observations, terminals, truncations, rewards)
-
-            obs, info = env.reset()
-            print(f"✅ Reset successful for {width}x{height}")
-        except Exception as e:
-            print(f"❌ Failed for {width}x{height}: {e}")
-            raise AssertionError(f"Failed for {width}x{height}: {e}") from e
-
-
-def test_observation_sizes():
-    """Test different observation sizes."""
-    obs_sizes = [(1, 1), (3, 3), (5, 5)]
-
-    for obs_h, obs_w in obs_sizes:
-        print(f"\n=== Testing obs size {obs_h}x{obs_w} ===")
-
-        game_map = [["wall", "wall", "wall"], ["wall", "agent.red", "wall"], ["wall", "wall", "wall"]]
-
-        # Use complete config with custom obs size
-        config = create_minimal_config()
-        config["obs_width"] = obs_w
-        config["obs_height"] = obs_h
-        env_config = {"game": config}
-
-        try:
-            env = MettaGrid(env_config, game_map)
-            print(f"Environment created with obs {obs_h}x{obs_w}")
-
-            # Set buffers before reset
-            num_features = len(env.grid_features())
-            observations = np.zeros((1, obs_h, obs_w, num_features), dtype=np_observations_type)
-            terminals = np.zeros(1, dtype=np_terminals_type)
-            truncations = np.zeros(1, dtype=np_truncations_type)
-            rewards = np.zeros(1, dtype=np_rewards_type)
-
-            env.set_buffers(observations, terminals, truncations, rewards)
-
-            obs, info = env.reset()
-            print(f"✅ Reset successful with obs {obs_h}x{obs_w}")
-            print(f"Returned obs shape: {obs.shape}")
-        except Exception as e:
-            print(f"❌ Failed with obs {obs_h}x{obs_w}: {e}")
-            raise AssertionError(f"Failed with obs {obs_h}x{obs_w}: {e}") from e
-
-
-def test_agent_positions():
-    """Test different agent starting positions."""
-    positions = [(1, 1), (1, 2), (2, 1)]
-
-    for r, c in positions:
-        print(f"\n=== Testing agent at ({r}, {c}) ===")
-
-        # Create 4x4 map with agent at different positions
-        game_map = [
-            ["wall", "wall", "wall", "wall"],
-            ["wall", "empty", "empty", "wall"],
-            ["wall", "empty", "empty", "wall"],
-            ["wall", "wall", "wall", "wall"],
-        ]
-        game_map[r][c] = "agent.red"
-
-        # Use complete config with custom obs size
-        config = create_minimal_config()
-        config["obs_width"] = 3
-        config["obs_height"] = 3
-        env_config = {"game": config}
-
-        try:
-            env = MettaGrid(env_config, game_map)
-            print(f"Environment created with agent at ({r}, {c})")
-
-            # Set buffers before reset
-            num_features = len(env.grid_features())
-            observations = np.zeros((1, 3, 3, num_features), dtype=np_observations_type)
-            terminals = np.zeros(1, dtype=np_terminals_type)
-            truncations = np.zeros(1, dtype=np_truncations_type)
-            rewards = np.zeros(1, dtype=np_rewards_type)
-
-            env.set_buffers(observations, terminals, truncations, rewards)
-
-            obs, info = env.reset()
-            print(f"✅ Reset successful with agent at ({r}, {c})")
-        except Exception as e:
-            print(f"❌ Failed with agent at ({r}, {c}): {e}")
-            raise AssertionError(f"Failed with agent at ({r}, {c}): {e}") from e
-
-
-def create_test_env(max_steps=5):
-    """Create a minimal environment for testing."""
-    # Simple 5x5 map with walls around perimeter
-    game_map = np.full((5, 5), "empty", dtype="<U50")
+
+def create_minimal_mettagrid_env(max_steps=10, width=5, height=5):
+    """Helper function to create a MettaGrid environment with minimal config."""
+    # Define a simple map: empty with walls around perimeter
+    game_map = np.full((height, width), "empty", dtype="<U50")
     game_map[0, :] = "wall"
     game_map[-1, :] = "wall"
     game_map[:, 0] = "wall"
     game_map[:, -1] = "wall"
+
+    # Place first agent in upper left
     game_map[1, 1] = "agent.red"
-    game_map[3, 3] = "agent.red"
+
+    # Place second agent in middle
+    mid_y = height // 2
+    mid_x = width // 2
+    game_map[mid_y, mid_x] = "agent.red"
 
     env_config = {
         "game": {
@@ -240,9 +32,10 @@
             "obs_width": OBS_WIDTH,
             "obs_height": OBS_HEIGHT,
             "actions": {
+                # don't really care about the actions for this test
                 "noop": {"enabled": True},
                 "move": {"enabled": True},
-                "rotate": {"enabled": False},
+                "rotate": {"enabled": True},
                 "attack": {"enabled": False},
                 "put_items": {"enabled": False},
                 "get_items": {"enabled": False},
@@ -264,75 +57,30 @@
     return MettaGrid(env_config, game_map.tolist())
 
 
-def test_basic_import():
-    """Test that we can import and access basic MettaGrid functionality."""
-    print("Testing basic import...")
-
-    # Test type names
-    obs_type = MettaGrid.get_numpy_type_name("observations")
-    print(f"Observations type: {obs_type}")
-
-    assert obs_type is not None
-    print("✓ Basic import test passed")
-
-
-def test_environment_creation():
-    """Test basic environment creation without any operations."""
-    print("Testing environment creation...")
-
-    env = create_test_env()
-    print(f"Environment created with {env.num_agents()} agents")
-    print(f"Action names: {env.action_names()}")
-
-    assert env.num_agents() == NUM_AGENTS
-    print("✓ Environment creation test passed")
-
-
-def test_reset_only():
-    """Test just the reset operation."""
-    print("Testing reset only...")
-
-    env = create_test_env()
-
-    # Set buffers before reset
-    num_features = len(env.grid_features())
-    observations = np.zeros((NUM_AGENTS, OBS_HEIGHT, OBS_WIDTH, num_features), dtype=np_observations_type)
-    terminals = np.zeros(NUM_AGENTS, dtype=np_terminals_type)
-    truncations = np.zeros(NUM_AGENTS, dtype=np_truncations_type)
-    rewards = np.zeros(NUM_AGENTS, dtype=np_rewards_type)
-
-    env.set_buffers(observations, terminals, truncations, rewards)
-
+def test_truncation_at_max_steps():
+    max_steps = 5
+    env = create_minimal_mettagrid_env(max_steps=max_steps)
     obs, info = env.reset()
 
-    print(f"Reset returned observation shape: {obs.shape}")
-    print(f"Reset returned observation dtype: {obs.dtype}")
-
-    num_features = len(env.grid_features())
-    expected_shape = (NUM_AGENTS, OBS_HEIGHT, OBS_WIDTH, num_features)
-    assert obs.shape == expected_shape
-    print("✓ Reset only test passed")
-
-
-def test_step_with_default_buffers():
-    """Test step operation after setting buffers."""
-    print("Testing step with buffers...")
-
-    env = create_test_env(max_steps=2)
-
-    # Set buffers before reset
-    num_features = len(env.grid_features())
-    observations = np.zeros((NUM_AGENTS, OBS_HEIGHT, OBS_WIDTH, num_features), dtype=np_observations_type)
-    terminals = np.zeros(NUM_AGENTS, dtype=np_terminals_type)
-    truncations = np.zeros(NUM_AGENTS, dtype=np_truncations_type)
-    rewards = np.zeros(NUM_AGENTS, dtype=np_rewards_type)
-
-    env.set_buffers(observations, terminals, truncations, rewards)
-
+    # Noop until time runs out
+    noop_action_idx = env.action_names().index("noop")
+    actions = np.full((NUM_AGENTS, 2), [noop_action_idx, 0], dtype=np.int64)
+
+    for step_num in range(1, max_steps + 1):
+        obs, rewards, terminals, truncations, info = env.step(actions)
+        if step_num < max_steps:
+            assert not np.any(truncations), f"Truncations should be False before max_steps at step {step_num}"
+            assert not np.any(terminals), f"Terminals should be False before max_steps at step {step_num}"
+        else:
+            assert np.all(truncations), f"Truncations should be True at max_steps (step {step_num})"
+            # As per current C++ code, terminals are not explicitly set true on truncation.
+            assert not np.any(terminals), f"Terminals should remain False at max_steps (step {step_num})"
+
+
+def test_observation():
+    env = create_minimal_mettagrid_env()
+    wall_feature_idx = env.grid_features().index("wall")
     obs, info = env.reset()
-<<<<<<< HEAD
-    print("Reset completed")
-=======
     # Agent 0 starts at (1,1) and should see walls above and to the left
     # for now we treat the walls as "something non-empty"
     assert obs[0, 0, 1, wall_feature_idx] == 1, "Expected wall above agent 0"
@@ -423,215 +171,52 @@
         observations = np.zeros((3, OBS_HEIGHT, OBS_WIDTH, num_features), dtype=np.uint8)
         with pytest.raises(RuntimeError, match="observations"):
             env.set_buffers(observations, terminals, truncations, rewards)
->>>>>>> 71fd411c
-
-    # Create actions
-    noop_idx = env.action_names().index("noop")
-    actions = np.full((NUM_AGENTS, 2), [noop_idx, 0], dtype=np_actions_type)
-    print(f"Actions created: {actions}")
-
-    # Try one step
-    print("Attempting step...")
-    obs, rewards, terminals, truncations, info = env.step(actions)
-    print("Step completed successfully")
-
-    print(f"Rewards: {rewards}")
-    print(f"Terminals: {terminals}")
-    print(f"Truncations: {truncations}")
-    print("✓ Step with buffers test passed")
-
-
-def test_set_buffers_basic():
-    """Test basic set_buffers functionality."""
-    print("Testing basic set_buffers...")
-
-    env = create_test_env()
-    num_features = len(env.grid_features())
-
-    # Create buffers
-    observations = np.zeros((NUM_AGENTS, OBS_HEIGHT, OBS_WIDTH, num_features), dtype=np_observations_type)
-    terminals = np.zeros(NUM_AGENTS, dtype=np_terminals_type)
-    truncations = np.zeros(NUM_AGENTS, dtype=np_truncations_type)
-    rewards = np.zeros(NUM_AGENTS, dtype=np_rewards_type)
-
-    print("Buffers created")
-    print(f"Observations shape: {observations.shape}, dtype: {observations.dtype}")
-    print(f"Terminals shape: {terminals.shape}, dtype: {terminals.dtype}")
-    print(f"Truncations shape: {truncations.shape}, dtype: {truncations.dtype}")
-    print(f"Rewards shape: {rewards.shape}, dtype: {rewards.dtype}")
-
-    # Set buffers
-    print("Calling set_buffers...")
-    env.set_buffers(observations, terminals, truncations, rewards)
-    print("set_buffers completed")
-
-    print("✓ Set buffers basic test passed")
-
-
-def test_reset_after_set_buffers():
-    """Test reset after setting buffers."""
-    print("Testing reset after set_buffers...")
-
-    env = create_test_env()
-    num_features = len(env.grid_features())
-
-    # Create and set buffers
-    observations = np.zeros((NUM_AGENTS, OBS_HEIGHT, OBS_WIDTH, num_features), dtype=np_observations_type)
-    terminals = np.zeros(NUM_AGENTS, dtype=np_terminals_type)
-    truncations = np.zeros(NUM_AGENTS, dtype=np_truncations_type)
-    rewards = np.zeros(NUM_AGENTS, dtype=np_rewards_type)
-
-    env.set_buffers(observations, terminals, truncations, rewards)
-    print("Buffers set")
-
-    # Reset
-    print("Calling reset...")
-    obs_from_env, info = env.reset()
-    print("Reset completed")
-
-    print(f"Memory sharing: {np.shares_memory(obs_from_env, observations)}")
-    print("✓ Reset after set_buffers test passed")
-
-
-def test_step_after_set_buffers():
-    """Test step after setting buffers."""
-    print("Testing step after set_buffers...")
-
-    env = create_test_env(max_steps=2)
-    num_features = len(env.grid_features())
-
-    # Create and set buffers
-    observations = np.zeros((NUM_AGENTS, OBS_HEIGHT, OBS_WIDTH, num_features), dtype=np_observations_type)
-    terminals = np.zeros(NUM_AGENTS, dtype=np_terminals_type)
-    truncations = np.zeros(NUM_AGENTS, dtype=np_truncations_type)
-    rewards = np.zeros(NUM_AGENTS, dtype=np_rewards_type)
-
-    env.set_buffers(observations, terminals, truncations, rewards)
-    obs, info = env.reset()
-    print("Reset completed")
-
-    # Create actions and step
-    noop_idx = env.action_names().index("noop")
-    actions = np.full((NUM_AGENTS, 2), [noop_idx, 0], dtype=np_actions_type)
-
-    print("Attempting step...")
-    obs_step, rewards_step, terminals_step, truncations_step, info = env.step(actions)
-    print("Step completed")
-
-    print(f"Memory sharing - obs: {np.shares_memory(obs_step, observations)}")
-    print(f"Memory sharing - rewards: {np.shares_memory(rewards_step, rewards)}")
-    print("✓ Step after set_buffers test passed")
-
-
-def test_agent_walks_across_room():
-    """
-    Test where a single agent walks across a room.
-    Creates a simple corridor and attempts to walk the agent from one end to the other.
-    The move() function already handles observation validation.
-    """
-    print("Testing agent walking across room...")
-
-    # Create a simple 7x4 corridor map
-    game_map = [
-        ["wall", "wall", "wall", "wall", "wall", "wall", "wall"],
-        ["wall", "agent.red", "empty", "empty", "empty", "empty", "wall"],
-        ["wall", "empty", "empty", "altar", "empty", "empty", "wall"],
-        ["wall", "wall", "wall", "wall", "wall", "wall", "wall"],
-    ]
-
-    config = create_minimal_config()
-    config["actions"]["move"] = {"enabled": True}
-    config["actions"]["rotate"] = {"enabled": True}
-    config["num_agents"] = 1
-    config["obs_width"] = 3
-    config["obs_height"] = 3
-    config["max_steps"] = 20
-    env_config = {"game": config}
-
-    # Create environment
-    env = MettaGrid(env_config, game_map)
-    num_features = len(env.grid_features())
-    observations = np.zeros((1, 3, 3, num_features), dtype=np_observations_type)
-    terminals = np.zeros(1, dtype=np_terminals_type)
-    truncations = np.zeros(1, dtype=np_truncations_type)
-    rewards = np.zeros(1, dtype=np_rewards_type)
-    env.set_buffers(observations, terminals, truncations, rewards)
-    env.reset()
-
-    print(f"Environment created: {env.map_width()}x{env.map_height()}")
-    print(f"Initial timestep: {env.current_timestep}")
-
-    # Find a working direction
-    successful_moves = []
-    total_moves = 0
-
-    print("\n=== Testing which direction allows movement ===")
-    working_direction = None
-
-    for direction_str in ["east", "west", "north", "south"]:
-        orientation = DIRECTION_MAP[direction_str]
-        print(f"\nTesting movement {direction_str}...")
-
-        result = move(env, orientation, agent_idx=0)
-
-        if result["success"]:
-            print(f"✓ Found working direction: {direction_str}")
-            working_direction = direction_str
-            break
-        else:
-            print(f"✗ Direction {direction_str} failed: {result.get('error', 'Unknown error')}")
-
-    if working_direction is None:
-        print("❌ No direction successfully moved the agent")
-        return
-
-    print(f"\n=== Walking across room in direction: {working_direction} ===")
-
-    # Reset for clean walk
-    env = MettaGrid(env_config, game_map)
-    env.set_buffers(observations, terminals, truncations, rewards)
-    env.reset()
-
-    # Walk multiple steps
-    working_orientation = DIRECTION_MAP[working_direction]
-    max_steps = 5
-
-    for step in range(1, max_steps + 1):
-        print(f"\n--- Step {step}: Moving {working_direction} ---")
-
-        result = move(env, working_orientation, agent_idx=0)
-        total_moves += 1
-
-        if result["success"]:
-            successful_moves.append(step)
-            print(f"✓ Successful move #{len(successful_moves)}")
-            print(f"  Position: {result['position_before']} → {result['position_after']}")
-        else:
-            print(f"✗ Move failed: {result.get('error', 'Unknown error')}")
-            if not result["move_success"]:
-                print("  Agent likely hit an obstacle or boundary")
-                break
-
-        if env.current_timestep >= config["max_steps"] - 2:
-            print("  Approaching max steps limit")
-            break
-
-    print("\n=== Walking Test Summary ===")
-    print(f"Working direction: {working_direction}")
-    print(f"Total move attempts: {total_moves}")
-    print(f"Successful moves: {len(successful_moves)}")
-    print(f"Success rate: {len(successful_moves) / total_moves:.1%}" if total_moves > 0 else "N/A")
-
-    # Validation
-    if len(successful_moves) >= 1:
-        print("✅ Agent walking test passed!")
-    else:
-        print("❌ No successful moves - test failed")
-
-    assert len(successful_moves) >= 1, (
-        f"Agent should have moved at least once. Got {len(successful_moves)} successful moves."
-    )
-
-
-if __name__ == "__main__":
-    test_agent_walks_across_room()+
+        # Wrong observation height
+        observations = np.zeros((NUM_AGENTS, OBS_HEIGHT + 1, OBS_WIDTH, num_features), dtype=np.uint8)
+        with pytest.raises(RuntimeError, match="observations"):
+            env.set_buffers(observations, terminals, truncations, rewards)
+
+        # Wrong observation width
+        observations = np.zeros((NUM_AGENTS, OBS_HEIGHT, OBS_WIDTH - 1, num_features), dtype=np.uint8)
+        with pytest.raises(RuntimeError, match="observations"):
+            env.set_buffers(observations, terminals, truncations, rewards)
+
+        # Wrong number of features
+        observations = np.zeros((NUM_AGENTS, OBS_HEIGHT, OBS_WIDTH, num_features + 1), dtype=np.uint8)
+        with pytest.raises(RuntimeError, match="observations"):
+            env.set_buffers(observations, terminals, truncations, rewards)
+
+    def test_set_buffers_wrong_dtype(self):
+        env = create_minimal_mettagrid_env()
+        num_features = len(env.grid_features())
+        observations = np.zeros((NUM_AGENTS, OBS_HEIGHT, OBS_WIDTH, num_features), dtype=np.float32)
+        terminals = np.zeros(NUM_AGENTS, dtype=bool)
+        truncations = np.zeros(NUM_AGENTS, dtype=bool)
+        rewards = np.zeros(NUM_AGENTS, dtype=np.float32)
+
+        with pytest.raises(TypeError):
+            env.set_buffers(observations, terminals, truncations, rewards)
+
+    def test_set_buffers_non_contiguous(self):
+        env = create_minimal_mettagrid_env()
+        num_features = len(env.grid_features())
+        observations = np.asfortranarray(np.zeros((NUM_AGENTS, OBS_HEIGHT, OBS_WIDTH, num_features), dtype=np.uint8))
+        terminals = np.zeros(NUM_AGENTS, dtype=bool)
+        truncations = np.zeros(NUM_AGENTS, dtype=bool)
+        rewards = np.zeros(NUM_AGENTS, dtype=np.float32)
+
+        with pytest.raises(TypeError):
+            env.set_buffers(observations, terminals, truncations, rewards)
+
+    def test_set_buffers_happy_path(self):
+        env = create_minimal_mettagrid_env()
+        num_features = len(env.grid_features())
+        observations = np.zeros((NUM_AGENTS, OBS_HEIGHT, OBS_WIDTH, num_features), dtype=np.uint8)
+        terminals = np.zeros(NUM_AGENTS, dtype=bool)
+        truncations = np.zeros(NUM_AGENTS, dtype=bool)
+        rewards = np.zeros(NUM_AGENTS, dtype=np.float32)
+
+        env.set_buffers(observations, terminals, truncations, rewards)
+        observations_from_env, info = env.reset()
+        np.testing.assert_array_equal(observations_from_env, observations)