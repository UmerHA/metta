from dataclasses import dataclass
from typing import List, Tuple

import numpy as np
import pytest

from metta.mettagrid.mettagrid_c import MettaGrid, PackedCoordinate
from metta.mettagrid.mettagrid_c_config import from_mettagrid_config
from metta.mettagrid.mettagrid_env import dtype_actions


# Constants from C++ code
@dataclass
class TokenTypes:
    TYPE_ID_FEATURE = 0
    WALL_TYPE_ID = 1
    EPISODE_COMPLETION_PCT = 8
    LAST_ACTION = 9
    LAST_ACTION_ARG = 10
    LAST_REWARD = 11


@dataclass
class EnvConfig:  # Renamed from TestConfig to avoid pytest confusion
    NUM_AGENTS = 2
    OBS_HEIGHT = 3
    OBS_WIDTH = 3
    NUM_OBS_TOKENS = 100
    OBS_TOKEN_SIZE = 3
    GLOBAL_TOKEN_LOCATION = 17  # 0x11
    EMPTY_TOKEN = [0xFF, 0xFF, 0xFF]


class TestEnvironmentBuilder:
    """Helper class to build test environments with different configurations."""

    @staticmethod
    def create_basic_grid(width: int = 8, height: int = 4) -> np.ndarray:
        """Create a basic grid with walls around perimeter."""
        game_map = np.full((height, width), "empty", dtype="<U50")
        game_map[0, :] = "wall"
        game_map[-1, :] = "wall"
        game_map[:, 0] = "wall"
        game_map[:, -1] = "wall"
        return game_map

    @staticmethod
    def place_agents(game_map: np.ndarray, positions: List[Tuple[int, int]]) -> np.ndarray:
        """Place agents at specified positions."""

        # Coordinate convention: grid position (x, y) = (col, row)
        # The grid is treated as a logical object with width and height.
        # Internally, the NumPy map uses shape (height, width) = (rows, cols),
        # so indexing is game_map[y, x].

        for _, (y, x) in enumerate(positions):
            game_map[y, x] = "agent.red"
        return game_map

    @staticmethod
    def create_environment(game_map: np.ndarray, max_steps: int = 10, num_agents: int | None = None) -> MettaGrid:
        """Create a MettaGrid environment from a game map."""
        if num_agents is None:
            num_agents = EnvConfig.NUM_AGENTS

        game_config = {
            "max_steps": max_steps,
            "num_agents": num_agents,
            "obs_width": EnvConfig.OBS_WIDTH,
            "obs_height": EnvConfig.OBS_HEIGHT,
            "num_observation_tokens": EnvConfig.NUM_OBS_TOKENS,
            "inventory_item_names": ["laser", "armor"],
            "actions": {
                "noop": {"enabled": True},
                "move": {"enabled": True},
                "rotate": {"enabled": True},
                "attack": {"enabled": False},
                "put_items": {"enabled": False},
                "get_items": {"enabled": False},
                "swap": {"enabled": False},
                "change_color": {"enabled": False},
            },
            "groups": {"red": {"id": 0, "props": {}}},
            "objects": {"wall": {"type_id": 1}},
            "agent": {},
        }
        return MettaGrid(from_mettagrid_config(game_config), game_map.tolist(), 42)


class ObservationHelper:
    """Helper class for observation-related operations."""

    @staticmethod
    def find_tokens_at_location(obs: np.ndarray, x: int, y: int) -> np.ndarray:
        """Find all tokens at a specific location."""
        location = PackedCoordinate.pack(y, x)
        return obs[obs[:, 0] == location]

    @staticmethod
    def find_tokens_by_type(obs: np.ndarray, type_id: int) -> np.ndarray:
        """Find all tokens of a specific type."""
        return obs[obs[:, 1] == type_id]

    @staticmethod
    def count_walls(obs: np.ndarray) -> int:
        """Count the number of wall tokens in an observation."""
        return np.sum(obs[:, 2] == TokenTypes.WALL_TYPE_ID)

    @staticmethod
    def get_wall_positions(obs: np.ndarray) -> List[Tuple[int, int]]:
        """Get all wall positions from an observation."""
        positions = []
        wall_tokens = obs[obs[:, 2] == TokenTypes.WALL_TYPE_ID]
        for token in wall_tokens:
            coords = PackedCoordinate.unpack(token[0])
            if coords:
                row, col = coords
                positions.append((col, row))  # Return as (x, y)
        return positions


@pytest.fixture
def basic_env():
    """Create a basic test environment."""
    builder = TestEnvironmentBuilder()
    game_map = builder.create_basic_grid()
    game_map = builder.place_agents(game_map, [(1, 1), (2, 4)])
    return builder.create_environment(game_map)


@pytest.fixture
def adjacent_agents_env():
    """Create an environment with adjacent agents."""
    builder = TestEnvironmentBuilder()
    game_map = builder.create_basic_grid(5, 5)
    game_map = builder.place_agents(game_map, [(2, 1), (2, 2)])
    return builder.create_environment(game_map)


class TestBasicFunctionality:
    """Test basic environment functionality."""

    def test_environment_initialization(self, basic_env):
        """Test basic environment properties."""
        assert basic_env.map_width == 8
        assert basic_env.map_height == 4
        assert len(basic_env.action_names()) > 0
        assert "noop" in basic_env.action_names()

        obs, info = basic_env.reset()
        assert obs.shape == (EnvConfig.NUM_AGENTS, EnvConfig.NUM_OBS_TOKENS, EnvConfig.OBS_TOKEN_SIZE)
        assert isinstance(info, dict)

    def test_grid_hash(self, basic_env):
        """Test grid hash consistency."""
        assert basic_env.initial_grid_hash == 9437127895318323250

    def test_truncation_at_max_steps(self):
        """Test that environments properly truncate at max_steps."""
        max_steps = 5
        builder = TestEnvironmentBuilder()
        game_map = builder.create_basic_grid()
        game_map = builder.place_agents(game_map, [(1, 1), (2, 4)])
        env = builder.create_environment(game_map, max_steps=max_steps)

        env.reset()
        noop_idx = env.action_names().index("noop")
        actions = np.full((EnvConfig.NUM_AGENTS, 2), [noop_idx, 0], dtype=dtype_actions)

        for step in range(1, max_steps + 1):
            _, _, terminals, truncations, _ = env.step(actions)

            if step < max_steps:
                assert not np.any(truncations)
                assert not np.any(terminals)
            else:
                assert np.all(truncations)
                assert not np.any(terminals)

    def test_action_interface(self, basic_env):
        """Test action interface and basic action execution."""
        basic_env.reset()

        action_names = basic_env.action_names()
        assert "noop" in action_names
        assert "move" in action_names
        assert "rotate" in action_names

        noop_idx = action_names.index("noop")
        actions = np.full((EnvConfig.NUM_AGENTS, 2), [noop_idx, 0], dtype=dtype_actions)

        obs, rewards, terminals, truncations, info = basic_env.step(actions)

        # Check shapes and types
        assert obs.shape == (EnvConfig.NUM_AGENTS, EnvConfig.NUM_OBS_TOKENS, EnvConfig.OBS_TOKEN_SIZE)
        assert rewards.shape == (EnvConfig.NUM_AGENTS,)
        assert terminals.shape == (EnvConfig.NUM_AGENTS,)
        assert truncations.shape == (EnvConfig.NUM_AGENTS,)
        assert isinstance(info, dict)

        # Action success should be boolean and per-agent
        action_success = basic_env.action_success()
        assert len(action_success) == EnvConfig.NUM_AGENTS
        assert all(isinstance(x, bool) for x in action_success)

    def test_environment_state_consistency(self, basic_env):
        """Test that environment state remains consistent across operations."""
        obs1, _ = basic_env.reset()
        initial_objects = basic_env.grid_objects()

        noop_idx = basic_env.action_names().index("noop")
        actions = np.full((EnvConfig.NUM_AGENTS, 2), [noop_idx, 0], dtype=dtype_actions)

        obs2, _, _, _, _ = basic_env.step(actions)
        post_step_objects = basic_env.grid_objects()

        # Object count should remain unchanged
        assert len(initial_objects) == len(post_step_objects)

        # Dimensions should remain unchanged
        assert basic_env.map_width == 8
        assert basic_env.map_height == 4

        # Action set should remain unchanged after stepping
        actions1 = basic_env.action_names()
        basic_env.step(actions)
        actions2 = basic_env.action_names()
        assert actions1 == actions2


class TestObservations:
<<<<<<< HEAD
    """Test observation functionality and formats."""

    def test_observation_tokens(self):
        """Test observation token format and content."""
        c_env = create_minimal_mettagrid_c_env()
        # These come from constants in the C++ code, and are fragile.
        TYPE_ID_FEATURE = 0
        WALL_TYPE_ID = 1
        obs, _info = c_env.reset()
        # Agent 0 starts at (1,1) and should see walls above and to the left
        # for now we treat the walls as "something non-empty"
        for x, y in [(0, 1), (1, 0)]:
            location = PackedCoordinate.pack(y, x)  # Note: pack takes (row, col) = (y, x)
            token_matches = obs[0, :, :] == [location, TYPE_ID_FEATURE, WALL_TYPE_ID]
            assert token_matches.all(axis=1).any(), f"Expected wall at location {x}, {y}"
        for x, y in [(2, 1), (1, 2)]:
            location = PackedCoordinate.pack(y, x)  # Note: pack takes (row, col) = (y, x)
            token_matches = obs[0, :, 0] == location
            assert not token_matches.any(), f"Expected no tokens at location {x}, {y}"
        assert (obs[0, -1, :] == [0xFF, 0xFF, 0xFF]).all(), "Last token should be empty"

    def test_observation_token_order(self):
        """Test observation token order."""
        c_env = create_minimal_mettagrid_c_env()
        obs, _info = c_env.reset()
        distances = []
        # skip the first 4 (global) tokens
        for location in obs[0, 4:, 0]:
            # cast as ints to avoid numpy uint8 underflow
            x = int(location >> 4)
            y = int(location & 0xF)
            distances.append(abs(x - 1) + abs(y - 1))  # 1,1 is the agent's location
        assert distances == sorted(distances), f"Distances should be increasing: {distances}"


def test_grid_objects():
    """Test grid object representation and properties."""
    c_env = create_minimal_mettagrid_c_env()
    objects = c_env.grid_objects()

    # Test that we have the expected number of objects
    # 4 walls on each side (minus corners) + 2 agents
    expected_walls = 2 * (c_env.map_width + c_env.map_height - 2)
    expected_agents = 2
    assert len(objects) == expected_walls + expected_agents, "Wrong number of objects"

    common_properties = {"r", "c", "layer", "type", "id"}

    for obj in objects.values():
        if obj.get("type_id") == 1:
            # Walls
            assert set(obj) == {"type_id", "type_name"} | common_properties
        if obj.get("type_id") == 0:
            # Agents
            assert set(obj).issuperset(
                {"agent:group", "agent:frozen", "agent:orientation", "agent:color"} | common_properties
=======
    """Test observation functionality."""

    def test_observation_structure(self, basic_env):
        """Test basic observation structure."""
        obs, _ = basic_env.reset()

        # Test global tokens (first 4 tokens)
        for agent_idx in range(EnvConfig.NUM_AGENTS):
            for token_idx in range(4):
                assert obs[agent_idx, token_idx, 0] == EnvConfig.GLOBAL_TOKEN_LOCATION

        # Test empty terminator
        assert (obs[0, -1, :] == EnvConfig.EMPTY_TOKEN).all()
        assert (obs[1, -1, :] == EnvConfig.EMPTY_TOKEN).all()

    def test_detailed_wall_observations(self, basic_env):
        """Test detailed wall observations for both agents."""
        obs, _ = basic_env.reset()
        helper = ObservationHelper()

        # The environment creates a 4x8 grid (height=4, width=8):
        #   0 1 2 3 4 5 6 7  (x/width)
        # 0 W W W W W W W W
        # 1 W A . . . . . W
        # 2 W . . . A . . W
        # 3 W W W W W W W W
        # (y/height)
        # Where: W=wall, A=agent, .=empty
        # Agent 0 is at grid position (x/col = 1, y/row = 1), Agent 1 is at (4,2)

        # Test Agent 0 observation
        agent0_obs = obs[0]

        # Agent 0 is at grid position (1,1)
        # Agent 0 should see walls at these relative positions:
        #
        #   W W W
        #   W A .
        #   W . .
        #
        # The bottom wall is outside the 3x3 observation window
        wall_positions_agent0 = [
            (0, 0),  # top-left
            (1, 0),  # top-center
            (2, 0),  # top-right
            (0, 1),  # middle-left
            (0, 2),  # bottom-left
        ]

        all_positions = {(x, y) for x in range(3) for y in range(3)}
        no_wall_positions_agent0 = all_positions - set(wall_positions_agent0)

        # Check expected wall positions
        for x, y in wall_positions_agent0:
            self._check_token_exists(agent0_obs, x, y, TokenTypes.TYPE_ID_FEATURE, TokenTypes.WALL_TYPE_ID, "Agent 0")

        # Check no walls at empty positions
        for x, y in no_wall_positions_agent0:
            location = PackedCoordinate.pack(y, x)
            wall_tokens = (agent0_obs[:, 0] == location) & (agent0_obs[:, 2] == TokenTypes.WALL_TYPE_ID)
            assert not wall_tokens.any(), f"Agent 0: Expected no wall at ({x}, {y})"

        # Verify wall count
        assert helper.count_walls(agent0_obs) == 5, "Agent 0 should see exactly 5 walls"

        # Test Agent 1 observation
        agent1_obs = obs[1]

        # Agent 1 is at grid position (4,2)
        # Agent 1 should see walls at these relative positions:
        #
        #   . . .
        #   . A .
        #   W W W
        #
        wall_positions_agent1 = [
            (0, 2),  # bottom-left
            (1, 2),  # bottom-center
            (2, 2),  # bottom-right
        ]

        no_wall_positions_agent1 = all_positions - set(wall_positions_agent1)

        # Check expected wall positions
        for x, y in wall_positions_agent1:
            self._check_token_exists(agent1_obs, x, y, TokenTypes.TYPE_ID_FEATURE, TokenTypes.WALL_TYPE_ID, "Agent 1")

        # Check no walls at empty positions
        for x, y in no_wall_positions_agent1:
            location = PackedCoordinate.pack(y, x)
            wall_tokens = (agent1_obs[:, 0] == location) & (agent1_obs[:, 2] == TokenTypes.WALL_TYPE_ID)
            assert not wall_tokens.any(), f"Agent 1: Expected no wall at ({x}, {y})"

        # Verify wall count
        assert helper.count_walls(agent1_obs) == 3, "Agent 1 should see exactly 3 walls"

    def test_agent_surrounded_by_altars(self):
        """Test agent observation when surrounded by colored altars."""
        # Create a 5x5 environment with agent in center surrounded by altars
        builder = TestEnvironmentBuilder()
        game_map = builder.create_basic_grid(5, 5)

        # Place agent in center at grid position (2,2)
        game_map[2, 2] = "agent.red"

        # Place 8 altars around the agent with different colors
        # Layout:
        #   0 1 2 3 4  (x)
        # 0 W W W W W
        # 1 W A B C W    A-H are altars with colors 1-8
        # 2 W D & E W    & is the agent
        # 3 W F G H W
        # 4 W W W W W
        # (y)

        altar_positions = [
            (1, 1, 1),  # A: top-left, color 1
            (2, 1, 2),  # B: top-center, color 2
            (3, 1, 3),  # C: top-right, color 3
            (1, 2, 4),  # D: middle-left, color 4
            (3, 2, 5),  # E: middle-right, color 5
            (1, 3, 6),  # F: bottom-left, color 6
            (2, 3, 7),  # G: bottom-center, color 7
            (3, 3, 8),  # H: bottom-right, color 8
        ]

        # Create game config with altar objects
        game_config = {
            "max_steps": 10,
            "num_agents": 1,  # Just one agent for this test
            "obs_width": EnvConfig.OBS_WIDTH,
            "obs_height": EnvConfig.OBS_HEIGHT,
            "num_observation_tokens": EnvConfig.NUM_OBS_TOKENS,
            "inventory_item_names": ["resource1", "resource2"],
            "actions": {
                "noop": {"enabled": True},
                "move": {"enabled": True},
                "rotate": {"enabled": True},
                "attack": {"enabled": False},
                "put_items": {"enabled": False},
                "get_items": {"enabled": False},
                "swap": {"enabled": False},
                "change_color": {"enabled": False},
            },
            "groups": {"red": {"id": 0, "props": {}}},
            "objects": {
                "wall": {"type_id": 1},
            },
            "agent": {},
        }

        # Add altar configurations with different colors
        for i, (x, y, color) in enumerate(altar_positions):
            altar_name = f"altar_{i + 1}"
            game_map[y, x] = altar_name
            game_config["objects"][altar_name] = {
                "type_id": i + 2,  # type_ids 2-9 for altars
                "input_resources": {"resource1": 1},
                "output_resources": {"resource2": 1},
                "max_output": 10,
                "conversion_ticks": 5,
                "cooldown": 3,
                "initial_resource_count": 0,
                "color": color,
            }

        env = MettaGrid(from_mettagrid_config(game_config), game_map.tolist(), 42)
        obs, _ = env.reset()

        agent_obs = obs[0]

        # The agent at (2,2) should see all 8 altars in its 3x3 observation window
        # Expected altar positions in observation coordinates:
        #   A B C     (0,0) (1,0) (2,0)
        #   D & E  -> (0,1) (1,1) (2,1)
        #   F G H     (0,2) (1,2) (2,2)

        expected_altars = [
            (0, 0, 2, 1),  # A: top-left, type_id=2, color=1
            (1, 0, 3, 2),  # B: top-center, type_id=3, color=2
            (2, 0, 4, 3),  # C: top-right, type_id=4, color=3
            (0, 1, 5, 4),  # D: middle-left, type_id=5, color=4
            (2, 1, 6, 5),  # E: middle-right, type_id=6, color=5
            (0, 2, 7, 6),  # F: bottom-left, type_id=7, color=6
            (1, 2, 8, 7),  # G: bottom-center, type_id=8, color=7
            (2, 2, 9, 8),  # H: bottom-right, type_id=9, color=8
        ]

        # Check that we see each altar with correct type_id
        for x, y, expected_type_id, expected_color in expected_altars:
            location = PackedCoordinate.pack(y, x)

            # Find tokens at this location
            location_tokens = agent_obs[agent_obs[:, 0] == location]

            # Should have tokens for this altar
            assert len(location_tokens) > 0, f"Should have tokens at ({x}, {y}) for altar"

            # Check type_id token
            type_id_tokens = location_tokens[location_tokens[:, 1] == TokenTypes.TYPE_ID_FEATURE]
            assert len(type_id_tokens) > 0, f"Should have type_id token at ({x}, {y})"
            assert type_id_tokens[0, 2] == expected_type_id, (
                f"Altar at ({x}, {y}) should have type_id {expected_type_id}, got {type_id_tokens[0, 2]}"
>>>>>>> 54c630b6
            )

            # Check color token (ObservationFeature::Color = 5)
            color_tokens = location_tokens[location_tokens[:, 1] == 5]
            assert len(color_tokens) > 0, f"Should have color token at ({x}, {y})"
            assert color_tokens[0, 2] == expected_color, (
                f"Altar at ({x}, {y}) should have color {expected_color}, got {color_tokens[0, 2]}"
            )

            # Check converter status token (ObservationFeature::ConvertingOrCoolingDown = 6)
            converter_tokens = location_tokens[location_tokens[:, 1] == 6]
            assert len(converter_tokens) > 0, f"Should have converter status token at ({x}, {y})"

        # Verify the agent sees itself at center (1,1)
        self_location = PackedCoordinate.pack(1, 1)
        self_tokens = agent_obs[agent_obs[:, 0] == self_location]
        assert len(self_tokens) > 0, "Agent should see itself at center position"

        # Count unique type_ids (excluding walls and empty)
        type_id_tokens = agent_obs[agent_obs[:, 1] == TokenTypes.TYPE_ID_FEATURE]
        unique_type_ids = set(type_id_tokens[:, 2])
        unique_type_ids.discard(0)  # Remove empty/agent type
        unique_type_ids.discard(1)  # Remove wall type

        assert len(unique_type_ids) == 8, f"Should see 8 different altar types, got {len(unique_type_ids)}"

    def _check_token_exists(self, obs, x, y, type_id, feature_id, agent_name):
        """Helper to check if a specific token exists at a location."""
        location = PackedCoordinate.pack(y, x)
        token_matches = obs[:, :] == [location, type_id, feature_id]
        assert token_matches.all(axis=1).any(), (
            f"{agent_name}: Expected token [{location}, {type_id}, {feature_id}] at ({x}, {y})"
        )

    def test_agents_see_each_other(self, adjacent_agents_env):
        """Test that adjacent agents can see each other."""
        obs, _ = adjacent_agents_env.reset()
        helper = ObservationHelper()

        # Debug: Let's check where agents actually are
        # Grid layout for adjacent_agents_env:
        #   0 1 2 3 4
        # 0 W W W W W
        # 1 W . . . W
        # 2 W A A . W  <- Agents at (1,2) and (2,2)
        # 3 W . . . W
        # 4 W W W W W

        # Agent 0 at (1,2) has observation window centered at (1,2)
        # Its 3x3 window covers grid positions (0,1) to (2,3)
        # Agent 1 at (2,2) is within this window

        # In Agent 0's relative coordinates:
        # Agent 0 is at center (1,1)
        # Agent 1 at grid (2,2) - Agent 0 at grid (1,2) = offset (1,0)
        # So Agent 1 should appear at observation position (1+1, 1+0) = (2,1)

        agent1_tokens = helper.find_tokens_at_location(obs[0], 2, 1)
        assert len(agent1_tokens) > 0, "Agent 0 should see Agent 1 at (2,1)"

        # Agent 1 at (2,2) has observation window centered at (2,2)
        # Its 3x3 window covers grid positions (1,1) to (3,3)
        # Agent 0 at (1,2) is within this window

        # In Agent 1's relative coordinates:
        # Agent 1 is at center (1,1)
        # Agent 0 at grid (1,2) - Agent 1 at grid (2,2) = offset (-1,0)
        # So Agent 0 should appear at observation position (1-1, 1+0) = (0,1)

        agent0_tokens = helper.find_tokens_at_location(obs[1], 0, 1)
        assert len(agent0_tokens) > 0, "Agent 1 should see Agent 0 at (0,1)"

    def test_observation_token_order(self, basic_env):
        """Test that observation tokens are ordered by distance."""
        obs, _ = basic_env.reset()

        distances = []
        # Skip global tokens (first 4)
        for location in obs[0, 4:, 0]:
            coords = PackedCoordinate.unpack(location)
            if coords:
                row, col = coords
                # Manhattan distance from agent position (1,1)
                distances.append(abs(col - 1) + abs(row - 1))

        assert distances == sorted(distances), "Tokens should be ordered by distance"


class TestGlobalTokens:
<<<<<<< HEAD
    """Test global token functionality and formats."""

    def test_global_tokens(self):
        """Test global token format and content."""
        max_steps = 10
        c_env = create_minimal_mettagrid_c_env(max_steps=max_steps)
        obs, _info = c_env.reset()

        # These come from constants in the C++ code
        EPISODE_COMPLETION_PCT = 8
        LAST_ACTION = 9
        LAST_ACTION_ARG = 10
        LAST_REWARD = 11

        # Initial state checks
        assert obs[0, 0, 1] == EPISODE_COMPLETION_PCT, (
            f"First token should be episode completion percentage ({EPISODE_COMPLETION_PCT}). Was {obs[0, 0, 1]}"
        )
        assert obs[0, 0, 2] == 0, f"Episode completion should start at 0%. Was {obs[0, 0, 2]}"
        assert obs[0, 1, 1] == LAST_ACTION, f"Second token should be last action ({LAST_ACTION}). Was {obs[0, 1, 1]}"
        assert obs[0, 1, 2] == 0, f"Last action should be 0. Was {obs[0, 1, 2]}"
        assert obs[0, 2, 1] == LAST_ACTION_ARG, (
            f"Third token should be last action arg ({LAST_ACTION_ARG}). Was {obs[0, 2, 1]}"
        )
        assert obs[0, 2, 2] == 0, f"Last action arg should start at 0. Was {obs[0, 2, 2]}"
        assert obs[0, 3, 1] == LAST_REWARD, f"Fourth token should be last reward ({LAST_REWARD}). Was {obs[0, 3, 1]}"
        assert obs[0, 3, 2] == 0, f"Last reward should start at 0. Was {obs[0, 3, 2]}"

        # Take a step with a noop action
        noop_action_idx = c_env.action_names().index("noop")
        actions = np.full((NUM_AGENTS, 2), [noop_action_idx, 0], dtype=dtype_actions)
        obs, rewards, terminals, truncations, _info = c_env.step(actions)

        # Check tokens after first step
        expected_completion = int(round((1 / max_steps) * 255))  # 10% completion
        assert obs[0, 0, 2] == expected_completion, (
            f"Episode completion should be {expected_completion} after first step"
        )
        assert obs[0, 1, 2] == noop_action_idx, "Last action should be noop action index"
        assert obs[0, 2, 2] == 0, "Last action arg should be 0 for noop"
        assert obs[0, 3, 2] == 0, "Last reward should be 0 for noop"

        # Take another step with a move action
        move_action_idx = c_env.action_names().index("move")
        actions = np.full((NUM_AGENTS, 2), [move_action_idx, 1], dtype=dtype_actions)  # Use arg 1 to move backwards
        obs, rewards, terminals, truncations, _info = c_env.step(actions)

        # Check tokens after second step
        expected_completion = int(round((2 / max_steps) * 255))  # 20% completion
        assert obs[0, 0, 2] == expected_completion, (
            f"Episode completion should be {expected_completion} after second step"
        )
        assert obs[0, 1, 2] == move_action_idx, "Last action should be move action index"
        assert obs[0, 2, 2] == 1, "Last action arg should be 1 for backwards move"
        assert obs[0, 3, 2] == 0, "Last reward should be 0 for failed move"


def test_packed_coordinate():
    """Test the PackedCoordinate functionality directly."""
    # Test constants
    assert PackedCoordinate.MAX_PACKABLE_COORD == 15

    # Test all valid coordinates
    successfully_packed = 0
    failed_coordinates = []

    for row in range(16):
        for col in range(16):
            packed = PackedCoordinate.pack(row, col)
            unpacked = PackedCoordinate.unpack(packed)

            if unpacked is None:
                failed_coordinates.append((row, col, packed))
            else:
                assert unpacked == (row, col), f"Packing/unpacking mismatch for ({row}, {col})"
                successfully_packed += 1

    # Verify we can pack 255 out of 256 positions (all except (15,15))
    assert successfully_packed == 255, f"Expected 255 packable positions, got {successfully_packed}"
    assert len(failed_coordinates) == 1, f"Expected 1 unpackable position, got {len(failed_coordinates)}"
    assert failed_coordinates[0] == (15, 15, 0xFF), "Only (15,15) should fail to unpack"

    # Test the four corners explicitly
    corners = [
        ((0, 0), 0x00, True),  # Top-left: packable
        ((0, 15), 0x0F, True),  # Top-right: packable
        ((15, 0), 0xF0, True),  # Bottom-left: packable
        ((15, 15), 0xFF, False),  # Bottom-right: NOT packable (conflicts with EMPTY)
    ]

    print("\nTesting corner cases:")
    for (row, col), expected_packed, should_work in corners:
        packed = PackedCoordinate.pack(row, col)
        assert packed == expected_packed, f"({row},{col}) should pack to {expected_packed:#04x}, got {packed:#04x}"

        unpacked = PackedCoordinate.unpack(packed)
        if should_work:
            assert unpacked == (row, col), f"Corner ({row},{col}) should unpack correctly"
            print(f"  ✓ ({row:2},{col:2}) -> {packed:#04x} -> {unpacked}")
        else:
            assert unpacked is None, f"Corner ({row},{col}) should not unpack (conflicts with EMPTY)"
            assert PackedCoordinate.is_empty(packed), f"({row},{col}) packed value should be EMPTY"
            print(f"  ✗ ({row:2},{col:2}) -> {packed:#04x} -> None (EMPTY marker)")

    # Test some regular positions
    test_cases = [
        (0, 0),  # Origin
        (1, 1),  # Common position
        (7, 7),  # Middle of range
        (14, 14),  # Almost at limit
        (15, 14),  # Max row, not max col
        (14, 15),  # Max col, not max row
    ]

    print("\nTesting regular positions:")
    for row, col in test_cases:
        packed = PackedCoordinate.pack(row, col)
        unpacked = PackedCoordinate.unpack(packed)
        assert unpacked == (row, col), f"Failed for ({row}, {col})"
        print(f"  ✓ ({row:2},{col:2}) -> {packed:#04x} -> {unpacked}")

    # Test empty location
    assert PackedCoordinate.is_empty(0xFF)
    assert not PackedCoordinate.is_empty(0x00)
    assert not PackedCoordinate.is_empty(0xF0)
    assert not PackedCoordinate.is_empty(0x0F)
    assert PackedCoordinate.unpack(0xFF) is None

    # Test invalid coordinates
    invalid_coords = [(16, 0), (0, 16), (16, 16), (255, 0), (0, 255)]
    for row, col in invalid_coords:
        try:
            PackedCoordinate.pack(row, col)
            raise AssertionError(f"Should have raised exception for ({row}, {col})")
        except Exception as e:
            print(f"  ✓ ({row},{col}) correctly raised exception: {type(e).__name__}")

    print("\nPackedCoordinate tests passed!")
    print(f"Summary: Can pack {successfully_packed}/256 positions (99.6% coverage)")
    print("Limitation: Cannot represent coordinate (15,15) due to EMPTY marker conflict")
=======
    """Test global token functionality."""

    def test_initial_global_tokens(self, basic_env):
        """Test initial global token values."""
        obs, _ = basic_env.reset()

        # Check token types
        assert obs[0, 0, 1] == TokenTypes.EPISODE_COMPLETION_PCT
        assert obs[0, 1, 1] == TokenTypes.LAST_ACTION
        assert obs[0, 2, 1] == TokenTypes.LAST_ACTION_ARG
        assert obs[0, 3, 1] == TokenTypes.LAST_REWARD

        # Check initial values
        assert obs[0, 0, 2] == 0  # 0% completion
        assert obs[0, 1, 2] == 0  # No last action
        assert obs[0, 2, 2] == 0  # No last action arg
        assert obs[0, 3, 2] == 0  # No last reward

    def test_global_tokens_update(self, basic_env):
        """Test that global tokens update correctly."""
        basic_env.reset()

        # Take a noop action
        noop_idx = basic_env.action_names().index("noop")
        actions = np.full((EnvConfig.NUM_AGENTS, 2), [noop_idx, 0], dtype=dtype_actions)
        obs, _, _, _, _ = basic_env.step(actions)

        # Check episode completion updated (1/10 = 10%)
        expected_completion = int(round(0.1 * 255))
        assert obs[0, 0, 2] == expected_completion
        assert obs[0, 1, 2] == noop_idx
        assert obs[0, 2, 2] == 0

        # Take a move action
        move_idx = basic_env.action_names().index("move")
        actions = np.full((EnvConfig.NUM_AGENTS, 2), [move_idx, 1], dtype=dtype_actions)
        obs, _, _, _, _ = basic_env.step(actions)

        # Check updates
        expected_completion = int(round(0.2 * 255))
        assert obs[0, 0, 2] == expected_completion
        assert obs[0, 1, 2] == move_idx
        assert obs[0, 2, 2] == 1


class TestPackedCoordinate:
    """Test PackedCoordinate functionality."""

    def test_packing_unpacking(self):
        """Test coordinate packing and unpacking."""
        # Test all valid coordinates
        successful = 0
        for row in range(16):
            for col in range(16):
                packed = PackedCoordinate.pack(row, col)
                unpacked = PackedCoordinate.unpack(packed)

                if unpacked:
                    assert unpacked == (row, col)
                    successful += 1

        assert successful == 255  # All except (15,15)

    def test_corner_cases(self):
        """Test corner case handling."""
        corners = [
            ((0, 0), 0x00, True),
            ((0, 15), 0x0F, True),
            ((15, 0), 0xF0, True),
            ((15, 15), 0xFF, False),  # Conflicts with EMPTY marker
        ]

        for (row, col), expected_packed, should_work in corners:
            packed = PackedCoordinate.pack(row, col)
            assert packed == expected_packed

            unpacked = PackedCoordinate.unpack(packed)
            if should_work:
                assert unpacked == (row, col)
            else:
                assert unpacked is None
                assert PackedCoordinate.is_empty(packed)

    def test_invalid_coordinates(self):
        """Test that invalid coordinates raise exceptions."""
        invalid_coords = [(16, 0), (0, 16), (255, 0)]
        for row, col in invalid_coords:
            with pytest.raises((ValueError, RuntimeError, TypeError)):
                PackedCoordinate.pack(row, col)
>>>>>>> 54c630b6
<|MERGE_RESOLUTION|>--- conflicted
+++ resolved
@@ -229,64 +229,6 @@
 
 
 class TestObservations:
-<<<<<<< HEAD
-    """Test observation functionality and formats."""
-
-    def test_observation_tokens(self):
-        """Test observation token format and content."""
-        c_env = create_minimal_mettagrid_c_env()
-        # These come from constants in the C++ code, and are fragile.
-        TYPE_ID_FEATURE = 0
-        WALL_TYPE_ID = 1
-        obs, _info = c_env.reset()
-        # Agent 0 starts at (1,1) and should see walls above and to the left
-        # for now we treat the walls as "something non-empty"
-        for x, y in [(0, 1), (1, 0)]:
-            location = PackedCoordinate.pack(y, x)  # Note: pack takes (row, col) = (y, x)
-            token_matches = obs[0, :, :] == [location, TYPE_ID_FEATURE, WALL_TYPE_ID]
-            assert token_matches.all(axis=1).any(), f"Expected wall at location {x}, {y}"
-        for x, y in [(2, 1), (1, 2)]:
-            location = PackedCoordinate.pack(y, x)  # Note: pack takes (row, col) = (y, x)
-            token_matches = obs[0, :, 0] == location
-            assert not token_matches.any(), f"Expected no tokens at location {x}, {y}"
-        assert (obs[0, -1, :] == [0xFF, 0xFF, 0xFF]).all(), "Last token should be empty"
-
-    def test_observation_token_order(self):
-        """Test observation token order."""
-        c_env = create_minimal_mettagrid_c_env()
-        obs, _info = c_env.reset()
-        distances = []
-        # skip the first 4 (global) tokens
-        for location in obs[0, 4:, 0]:
-            # cast as ints to avoid numpy uint8 underflow
-            x = int(location >> 4)
-            y = int(location & 0xF)
-            distances.append(abs(x - 1) + abs(y - 1))  # 1,1 is the agent's location
-        assert distances == sorted(distances), f"Distances should be increasing: {distances}"
-
-
-def test_grid_objects():
-    """Test grid object representation and properties."""
-    c_env = create_minimal_mettagrid_c_env()
-    objects = c_env.grid_objects()
-
-    # Test that we have the expected number of objects
-    # 4 walls on each side (minus corners) + 2 agents
-    expected_walls = 2 * (c_env.map_width + c_env.map_height - 2)
-    expected_agents = 2
-    assert len(objects) == expected_walls + expected_agents, "Wrong number of objects"
-
-    common_properties = {"r", "c", "layer", "type", "id"}
-
-    for obj in objects.values():
-        if obj.get("type_id") == 1:
-            # Walls
-            assert set(obj) == {"type_id", "type_name"} | common_properties
-        if obj.get("type_id") == 0:
-            # Agents
-            assert set(obj).issuperset(
-                {"agent:group", "agent:frozen", "agent:orientation", "agent:color"} | common_properties
-=======
     """Test observation functionality."""
 
     def test_observation_structure(self, basic_env):
@@ -490,7 +432,6 @@
             assert len(type_id_tokens) > 0, f"Should have type_id token at ({x}, {y})"
             assert type_id_tokens[0, 2] == expected_type_id, (
                 f"Altar at ({x}, {y}) should have type_id {expected_type_id}, got {type_id_tokens[0, 2]}"
->>>>>>> 54c630b6
             )
 
             # Check color token (ObservationFeature::Color = 5)
@@ -580,148 +521,6 @@
 
 
 class TestGlobalTokens:
-<<<<<<< HEAD
-    """Test global token functionality and formats."""
-
-    def test_global_tokens(self):
-        """Test global token format and content."""
-        max_steps = 10
-        c_env = create_minimal_mettagrid_c_env(max_steps=max_steps)
-        obs, _info = c_env.reset()
-
-        # These come from constants in the C++ code
-        EPISODE_COMPLETION_PCT = 8
-        LAST_ACTION = 9
-        LAST_ACTION_ARG = 10
-        LAST_REWARD = 11
-
-        # Initial state checks
-        assert obs[0, 0, 1] == EPISODE_COMPLETION_PCT, (
-            f"First token should be episode completion percentage ({EPISODE_COMPLETION_PCT}). Was {obs[0, 0, 1]}"
-        )
-        assert obs[0, 0, 2] == 0, f"Episode completion should start at 0%. Was {obs[0, 0, 2]}"
-        assert obs[0, 1, 1] == LAST_ACTION, f"Second token should be last action ({LAST_ACTION}). Was {obs[0, 1, 1]}"
-        assert obs[0, 1, 2] == 0, f"Last action should be 0. Was {obs[0, 1, 2]}"
-        assert obs[0, 2, 1] == LAST_ACTION_ARG, (
-            f"Third token should be last action arg ({LAST_ACTION_ARG}). Was {obs[0, 2, 1]}"
-        )
-        assert obs[0, 2, 2] == 0, f"Last action arg should start at 0. Was {obs[0, 2, 2]}"
-        assert obs[0, 3, 1] == LAST_REWARD, f"Fourth token should be last reward ({LAST_REWARD}). Was {obs[0, 3, 1]}"
-        assert obs[0, 3, 2] == 0, f"Last reward should start at 0. Was {obs[0, 3, 2]}"
-
-        # Take a step with a noop action
-        noop_action_idx = c_env.action_names().index("noop")
-        actions = np.full((NUM_AGENTS, 2), [noop_action_idx, 0], dtype=dtype_actions)
-        obs, rewards, terminals, truncations, _info = c_env.step(actions)
-
-        # Check tokens after first step
-        expected_completion = int(round((1 / max_steps) * 255))  # 10% completion
-        assert obs[0, 0, 2] == expected_completion, (
-            f"Episode completion should be {expected_completion} after first step"
-        )
-        assert obs[0, 1, 2] == noop_action_idx, "Last action should be noop action index"
-        assert obs[0, 2, 2] == 0, "Last action arg should be 0 for noop"
-        assert obs[0, 3, 2] == 0, "Last reward should be 0 for noop"
-
-        # Take another step with a move action
-        move_action_idx = c_env.action_names().index("move")
-        actions = np.full((NUM_AGENTS, 2), [move_action_idx, 1], dtype=dtype_actions)  # Use arg 1 to move backwards
-        obs, rewards, terminals, truncations, _info = c_env.step(actions)
-
-        # Check tokens after second step
-        expected_completion = int(round((2 / max_steps) * 255))  # 20% completion
-        assert obs[0, 0, 2] == expected_completion, (
-            f"Episode completion should be {expected_completion} after second step"
-        )
-        assert obs[0, 1, 2] == move_action_idx, "Last action should be move action index"
-        assert obs[0, 2, 2] == 1, "Last action arg should be 1 for backwards move"
-        assert obs[0, 3, 2] == 0, "Last reward should be 0 for failed move"
-
-
-def test_packed_coordinate():
-    """Test the PackedCoordinate functionality directly."""
-    # Test constants
-    assert PackedCoordinate.MAX_PACKABLE_COORD == 15
-
-    # Test all valid coordinates
-    successfully_packed = 0
-    failed_coordinates = []
-
-    for row in range(16):
-        for col in range(16):
-            packed = PackedCoordinate.pack(row, col)
-            unpacked = PackedCoordinate.unpack(packed)
-
-            if unpacked is None:
-                failed_coordinates.append((row, col, packed))
-            else:
-                assert unpacked == (row, col), f"Packing/unpacking mismatch for ({row}, {col})"
-                successfully_packed += 1
-
-    # Verify we can pack 255 out of 256 positions (all except (15,15))
-    assert successfully_packed == 255, f"Expected 255 packable positions, got {successfully_packed}"
-    assert len(failed_coordinates) == 1, f"Expected 1 unpackable position, got {len(failed_coordinates)}"
-    assert failed_coordinates[0] == (15, 15, 0xFF), "Only (15,15) should fail to unpack"
-
-    # Test the four corners explicitly
-    corners = [
-        ((0, 0), 0x00, True),  # Top-left: packable
-        ((0, 15), 0x0F, True),  # Top-right: packable
-        ((15, 0), 0xF0, True),  # Bottom-left: packable
-        ((15, 15), 0xFF, False),  # Bottom-right: NOT packable (conflicts with EMPTY)
-    ]
-
-    print("\nTesting corner cases:")
-    for (row, col), expected_packed, should_work in corners:
-        packed = PackedCoordinate.pack(row, col)
-        assert packed == expected_packed, f"({row},{col}) should pack to {expected_packed:#04x}, got {packed:#04x}"
-
-        unpacked = PackedCoordinate.unpack(packed)
-        if should_work:
-            assert unpacked == (row, col), f"Corner ({row},{col}) should unpack correctly"
-            print(f"  ✓ ({row:2},{col:2}) -> {packed:#04x} -> {unpacked}")
-        else:
-            assert unpacked is None, f"Corner ({row},{col}) should not unpack (conflicts with EMPTY)"
-            assert PackedCoordinate.is_empty(packed), f"({row},{col}) packed value should be EMPTY"
-            print(f"  ✗ ({row:2},{col:2}) -> {packed:#04x} -> None (EMPTY marker)")
-
-    # Test some regular positions
-    test_cases = [
-        (0, 0),  # Origin
-        (1, 1),  # Common position
-        (7, 7),  # Middle of range
-        (14, 14),  # Almost at limit
-        (15, 14),  # Max row, not max col
-        (14, 15),  # Max col, not max row
-    ]
-
-    print("\nTesting regular positions:")
-    for row, col in test_cases:
-        packed = PackedCoordinate.pack(row, col)
-        unpacked = PackedCoordinate.unpack(packed)
-        assert unpacked == (row, col), f"Failed for ({row}, {col})"
-        print(f"  ✓ ({row:2},{col:2}) -> {packed:#04x} -> {unpacked}")
-
-    # Test empty location
-    assert PackedCoordinate.is_empty(0xFF)
-    assert not PackedCoordinate.is_empty(0x00)
-    assert not PackedCoordinate.is_empty(0xF0)
-    assert not PackedCoordinate.is_empty(0x0F)
-    assert PackedCoordinate.unpack(0xFF) is None
-
-    # Test invalid coordinates
-    invalid_coords = [(16, 0), (0, 16), (16, 16), (255, 0), (0, 255)]
-    for row, col in invalid_coords:
-        try:
-            PackedCoordinate.pack(row, col)
-            raise AssertionError(f"Should have raised exception for ({row}, {col})")
-        except Exception as e:
-            print(f"  ✓ ({row},{col}) correctly raised exception: {type(e).__name__}")
-
-    print("\nPackedCoordinate tests passed!")
-    print(f"Summary: Can pack {successfully_packed}/256 positions (99.6% coverage)")
-    print("Limitation: Cannot represent coordinate (15,15) due to EMPTY marker conflict")
-=======
     """Test global token functionality."""
 
     def test_initial_global_tokens(self, basic_env):
@@ -810,5 +609,4 @@
         invalid_coords = [(16, 0), (0, 16), (255, 0)]
         for row, col in invalid_coords:
             with pytest.raises((ValueError, RuntimeError, TypeError)):
-                PackedCoordinate.pack(row, col)
->>>>>>> 54c630b6
+                PackedCoordinate.pack(row, col)