--- conflicted
+++ resolved
@@ -1,617 +1,289 @@
-from dataclasses import dataclass
-from typing import List, Tuple
-
 import numpy as np
-import pytest
 
 from metta.mettagrid.mettagrid_c import MettaGrid, PackedCoordinate
 from metta.mettagrid.mettagrid_c_config import from_mettagrid_config
 from metta.mettagrid.mettagrid_env import dtype_actions
 
-
-# Constants from C++ code
-@dataclass
-class TokenTypes:
-    TYPE_ID_FEATURE = 0
-    WALL_TYPE_ID = 1
-    EPISODE_COMPLETION_PCT = 8
-    LAST_ACTION = 9
-    LAST_ACTION_ARG = 10
-    LAST_REWARD = 11
-
-
-@dataclass
-class EnvConfig:  # Renamed from TestConfig to avoid pytest confusion
-    NUM_AGENTS = 2
-    OBS_HEIGHT = 3
-    OBS_WIDTH = 3
-    NUM_OBS_TOKENS = 100
-    OBS_TOKEN_SIZE = 3
-    GLOBAL_TOKEN_LOCATION = 17  # 0x11
-    EMPTY_TOKEN = [0xFF, 0xFF, 0xFF]
-
-
-class TestEnvironmentBuilder:
-    """Helper class to build test environments with different configurations."""
-
-    @staticmethod
-    def create_basic_grid(width: int = 8, height: int = 4) -> np.ndarray:
-        """Create a basic grid with walls around perimeter."""
-        game_map = np.full((height, width), "empty", dtype="<U50")
-        game_map[0, :] = "wall"
-        game_map[-1, :] = "wall"
-        game_map[:, 0] = "wall"
-        game_map[:, -1] = "wall"
-        return game_map
-
-    @staticmethod
-    def place_agents(game_map: np.ndarray, positions: List[Tuple[int, int]]) -> np.ndarray:
-        """Place agents at specified positions."""
-
-        # Coordinate convention: grid position (x, y) = (col, row)
-        # The grid is treated as a logical object with width and height.
-        # Internally, the NumPy map uses shape (height, width) = (rows, cols),
-        # so indexing is game_map[y, x].
-
-        for _, (y, x) in enumerate(positions):
-            game_map[y, x] = "agent.red"
-        return game_map
-
-    @staticmethod
-    def create_environment(game_map: np.ndarray, max_steps: int = 10, num_agents: int | None = None) -> MettaGrid:
-        """Create a MettaGrid environment from a game map."""
-        if num_agents is None:
-            num_agents = EnvConfig.NUM_AGENTS
-
-        game_config = {
-            "max_steps": max_steps,
-            "num_agents": num_agents,
-            "obs_width": EnvConfig.OBS_WIDTH,
-            "obs_height": EnvConfig.OBS_HEIGHT,
-            "num_observation_tokens": EnvConfig.NUM_OBS_TOKENS,
-            "inventory_item_names": ["laser", "armor"],
-            "actions": {
-                "noop": {"enabled": True},
-                "move": {"enabled": True},
-                "rotate": {"enabled": True},
-                "attack": {"enabled": False},
-                "put_items": {"enabled": False},
-                "get_items": {"enabled": False},
-                "swap": {"enabled": False},
-                "change_color": {"enabled": False},
-            },
-            "groups": {"red": {"id": 0, "props": {}}},
-            "objects": {"wall": {"type_id": 1}},
-            "agent": {},
-        }
-        return MettaGrid(from_mettagrid_config(game_config), game_map.tolist(), 42)
-
-
-class ObservationHelper:
-    """Helper class for observation-related operations."""
-
-    @staticmethod
-    def find_tokens_at_location(obs: np.ndarray, x: int, y: int) -> np.ndarray:
-        """Find all tokens at a specific location."""
-        location = PackedCoordinate.pack(y, x)
-        return obs[obs[:, 0] == location]
-
-    @staticmethod
-    def find_tokens_by_type(obs: np.ndarray, type_id: int) -> np.ndarray:
-        """Find all tokens of a specific type."""
-        return obs[obs[:, 1] == type_id]
-
-    @staticmethod
-    def count_walls(obs: np.ndarray) -> int:
-        """Count the number of wall tokens in an observation."""
-        return np.sum(obs[:, 2] == TokenTypes.WALL_TYPE_ID)
-
-    @staticmethod
-    def get_wall_positions(obs: np.ndarray) -> List[Tuple[int, int]]:
-        """Get all wall positions from an observation."""
-        positions = []
-        wall_tokens = obs[obs[:, 2] == TokenTypes.WALL_TYPE_ID]
-        for token in wall_tokens:
-            coords = PackedCoordinate.unpack(token[0])
-            if coords:
-                row, col = coords
-                positions.append((col, row))  # Return as (x, y)
-        return positions
-
-
-@pytest.fixture
-def basic_env():
-    """Create a basic test environment."""
-    builder = TestEnvironmentBuilder()
-    game_map = builder.create_basic_grid()
-    game_map = builder.place_agents(game_map, [(1, 1), (2, 4)])
-    return builder.create_environment(game_map)
-
-
-@pytest.fixture
-def adjacent_agents_env():
-    """Create an environment with adjacent agents."""
-    builder = TestEnvironmentBuilder()
-    game_map = builder.create_basic_grid(5, 5)
-    game_map = builder.place_agents(game_map, [(2, 1), (2, 2)])
-    return builder.create_environment(game_map)
-
-
-class TestBasicFunctionality:
-    """Test basic environment functionality."""
-
-    def test_environment_initialization(self, basic_env):
-        """Test basic environment properties."""
-        assert basic_env.map_width == 8
-        assert basic_env.map_height == 4
-        assert len(basic_env.action_names()) > 0
-        assert "noop" in basic_env.action_names()
-
-        obs, info = basic_env.reset()
-        assert obs.shape == (EnvConfig.NUM_AGENTS, EnvConfig.NUM_OBS_TOKENS, EnvConfig.OBS_TOKEN_SIZE)
-        assert isinstance(info, dict)
-
-    def test_grid_hash(self, basic_env):
-        """Test grid hash consistency."""
-        assert basic_env.initial_grid_hash == 9437127895318323250
-
-    def test_truncation_at_max_steps(self):
-        """Test that environments properly truncate at max_steps."""
-        max_steps = 5
-        builder = TestEnvironmentBuilder()
-        game_map = builder.create_basic_grid()
-        game_map = builder.place_agents(game_map, [(1, 1), (2, 4)])
-        env = builder.create_environment(game_map, max_steps=max_steps)
-
-        env.reset()
-        noop_idx = env.action_names().index("noop")
-        actions = np.full((EnvConfig.NUM_AGENTS, 2), [noop_idx, 0], dtype=dtype_actions)
-
-        for step in range(1, max_steps + 1):
-            _, _, terminals, truncations, _ = env.step(actions)
-
-            if step < max_steps:
-                assert not np.any(truncations)
-                assert not np.any(terminals)
-            else:
-                assert np.all(truncations)
-                assert not np.any(terminals)
-
-    def test_action_interface(self, basic_env):
-        """Test action interface and basic action execution."""
-        basic_env.reset()
-
-        action_names = basic_env.action_names()
-        assert "noop" in action_names
-        assert "move" in action_names
-        assert "rotate" in action_names
-
-        noop_idx = action_names.index("noop")
-        actions = np.full((EnvConfig.NUM_AGENTS, 2), [noop_idx, 0], dtype=dtype_actions)
-
-        obs, rewards, terminals, truncations, info = basic_env.step(actions)
-
-        # Check shapes and types
-        assert obs.shape == (EnvConfig.NUM_AGENTS, EnvConfig.NUM_OBS_TOKENS, EnvConfig.OBS_TOKEN_SIZE)
-        assert rewards.shape == (EnvConfig.NUM_AGENTS,)
-        assert terminals.shape == (EnvConfig.NUM_AGENTS,)
-        assert truncations.shape == (EnvConfig.NUM_AGENTS,)
-        assert isinstance(info, dict)
-
-        # Action success should be boolean and per-agent
-        action_success = basic_env.action_success()
-        assert len(action_success) == EnvConfig.NUM_AGENTS
-        assert all(isinstance(x, bool) for x in action_success)
-
-    def test_environment_state_consistency(self, basic_env):
-        """Test that environment state remains consistent across operations."""
-        obs1, _ = basic_env.reset()
-        initial_objects = basic_env.grid_objects()
-
-        noop_idx = basic_env.action_names().index("noop")
-        actions = np.full((EnvConfig.NUM_AGENTS, 2), [noop_idx, 0], dtype=dtype_actions)
-
-        obs2, _, _, _, _ = basic_env.step(actions)
-        post_step_objects = basic_env.grid_objects()
-
-        # Object count should remain unchanged
-        assert len(initial_objects) == len(post_step_objects)
-
-        # Dimensions should remain unchanged
-        assert basic_env.map_width == 8
-        assert basic_env.map_height == 4
-
-        # Action set should remain unchanged after stepping
-        actions1 = basic_env.action_names()
-        basic_env.step(actions)
-        actions2 = basic_env.action_names()
-        assert actions1 == actions2
+NUM_AGENTS = 2
+OBS_HEIGHT = 3
+OBS_WIDTH = 3
+NUM_OBS_TOKENS = 100
+OBS_TOKEN_SIZE = 3
+
+
+def create_minimal_mettagrid_c_env(max_steps=10, width=5, height=5):
+    """Helper function to create a MettaGrid environment with minimal config."""
+    # Define a simple map: empty with walls around perimeter
+    game_map = np.full((height, width), "empty", dtype="<U50")
+    game_map[0, :] = "wall"
+    game_map[-1, :] = "wall"
+    game_map[:, 0] = "wall"
+    game_map[:, -1] = "wall"
+
+    # Place first agent in upper left
+    game_map[1, 1] = "agent.red"
+
+    # Place second agent in middle
+    mid_y = height // 2
+    mid_x = width // 2
+    game_map[mid_y, mid_x] = "agent.red"
+
+    game_config = {
+        "max_steps": max_steps,
+        "num_agents": NUM_AGENTS,
+        "obs_width": OBS_WIDTH,
+        "obs_height": OBS_HEIGHT,
+        "num_observation_tokens": NUM_OBS_TOKENS,
+        "inventory_item_names": ["laser", "armor"],
+        "actions": {
+            # don't really care about the actions for this test
+            "noop": {"enabled": True},
+            "move": {"enabled": True},
+            "rotate": {"enabled": True},
+            "attack": {"enabled": False},
+            "put_items": {"enabled": False},
+            "get_items": {"enabled": False},
+            "swap": {"enabled": False},
+            "change_color": {"enabled": False},
+        },
+        "groups": {"red": {"id": 0, "props": {}}},
+        "objects": {
+            "wall": {"type_id": 1},
+        },
+        "agent": {},
+    }
+
+    return MettaGrid(from_mettagrid_config(game_config), game_map.tolist(), 42)
+
+
+def test_grid_hash():
+    """Test grid object representation and properties."""
+    c_env = create_minimal_mettagrid_c_env()
+    assert c_env.initial_grid_hash == 8082132383455666218
+
+
+def test_truncation_at_max_steps():
+    """Test that environments properly truncate at max_steps."""
+    max_steps = 5
+    c_env = create_minimal_mettagrid_c_env(max_steps=max_steps)
+    _obs, _info = c_env.reset()
+
+    # Noop until time runs out
+    noop_action_idx = c_env.action_names().index("noop")
+    actions = np.full((NUM_AGENTS, 2), [noop_action_idx, 0], dtype=dtype_actions)
+
+    for step_num in range(1, max_steps + 1):
+        _obs, _rewards, terminals, truncations, _info = c_env.step(actions)
+        if step_num < max_steps:
+            assert not np.any(truncations), f"Truncations should be False before max_steps at step {step_num}"
+            assert not np.any(terminals), f"Terminals should be False before max_steps at step {step_num}"
+        else:
+            assert np.all(truncations), f"Truncations should be True at max_steps (step {step_num})"
+            # As per current C++ code, terminals are not explicitly set true on truncation.
+            assert not np.any(terminals), f"Terminals should remain False at max_steps (step {step_num})"
 
 
 class TestObservations:
-    """Test observation functionality."""
-
-    def test_observation_structure(self, basic_env):
-        """Test basic observation structure."""
-        obs, _ = basic_env.reset()
-
-        # Test global tokens (first 4 tokens)
-        for agent_idx in range(EnvConfig.NUM_AGENTS):
-            for token_idx in range(4):
-                assert obs[agent_idx, token_idx, 0] == EnvConfig.GLOBAL_TOKEN_LOCATION
-
-        # Test empty terminator
-        assert (obs[0, -1, :] == EnvConfig.EMPTY_TOKEN).all()
-        assert (obs[1, -1, :] == EnvConfig.EMPTY_TOKEN).all()
-
-    def test_detailed_wall_observations(self, basic_env):
-        """Test detailed wall observations for both agents."""
-        obs, _ = basic_env.reset()
-        helper = ObservationHelper()
-
-        # The environment creates a 4x8 grid (height=4, width=8):
-        #   0 1 2 3 4 5 6 7  (x/width)
-        # 0 W W W W W W W W
-        # 1 W A . . . . . W
-        # 2 W . . . A . . W
-        # 3 W W W W W W W W
-        # (y/height)
-        # Where: W=wall, A=agent, .=empty
-        # Agent 0 is at grid position (x/col = 1, y/row = 1), Agent 1 is at (4,2)
-
-        # Test Agent 0 observation
-        agent0_obs = obs[0]
-
-        # Agent 0 is at grid position (1,1)
-        # Agent 0 should see walls at these relative positions:
-        #
-        #   W W W
-        #   W A .
-        #   W . .
-        #
-        # The bottom wall is outside the 3x3 observation window
-        wall_positions_agent0 = [
-            (0, 0),  # top-left
-            (1, 0),  # top-center
-            (2, 0),  # top-right
-            (0, 1),  # middle-left
-            (0, 2),  # bottom-left
-        ]
-
-        all_positions = {(x, y) for x in range(3) for y in range(3)}
-        no_wall_positions_agent0 = all_positions - set(wall_positions_agent0)
-
-        # Check expected wall positions
-        for x, y in wall_positions_agent0:
-            self._check_token_exists(agent0_obs, x, y, TokenTypes.TYPE_ID_FEATURE, TokenTypes.WALL_TYPE_ID, "Agent 0")
-
-        # Check no walls at empty positions
-        for x, y in no_wall_positions_agent0:
-            location = PackedCoordinate.pack(y, x)
-            wall_tokens = (agent0_obs[:, 0] == location) & (agent0_obs[:, 2] == TokenTypes.WALL_TYPE_ID)
-            assert not wall_tokens.any(), f"Agent 0: Expected no wall at ({x}, {y})"
-
-        # Verify wall count
-        assert helper.count_walls(agent0_obs) == 5, "Agent 0 should see exactly 5 walls"
-
-        # Test Agent 1 observation
-        agent1_obs = obs[1]
-
-        # Agent 1 is at grid position (4,2)
-        # Agent 1 should see walls at these relative positions:
-        #
-        #   . . .
-        #   . A .
-        #   W W W
-        #
-        wall_positions_agent1 = [
-            (0, 2),  # bottom-left
-            (1, 2),  # bottom-center
-            (2, 2),  # bottom-right
-        ]
-
-        no_wall_positions_agent1 = all_positions - set(wall_positions_agent1)
-
-        # Check expected wall positions
-        for x, y in wall_positions_agent1:
-            self._check_token_exists(agent1_obs, x, y, TokenTypes.TYPE_ID_FEATURE, TokenTypes.WALL_TYPE_ID, "Agent 1")
-
-        # Check no walls at empty positions
-        for x, y in no_wall_positions_agent1:
-            location = PackedCoordinate.pack(y, x)
-            wall_tokens = (agent1_obs[:, 0] == location) & (agent1_obs[:, 2] == TokenTypes.WALL_TYPE_ID)
-            assert not wall_tokens.any(), f"Agent 1: Expected no wall at ({x}, {y})"
-
-        # Verify wall count
-        assert helper.count_walls(agent1_obs) == 3, "Agent 1 should see exactly 3 walls"
-
-    def test_agent_surrounded_by_altars(self):
-        """Test agent observation when surrounded by colored altars."""
-        # Create a 5x5 environment with agent in center surrounded by altars
-        builder = TestEnvironmentBuilder()
-        game_map = builder.create_basic_grid(5, 5)
-
-        # Place agent in center at grid position (2,2)
-        game_map[2, 2] = "agent.red"
-
-        # Place 8 altars around the agent with different colors
-        # Layout:
-        #   0 1 2 3 4  (x)
-        # 0 W W W W W
-        # 1 W A B C W    A-H are altars with colors 1-8
-        # 2 W D & E W    & is the agent
-        # 3 W F G H W
-        # 4 W W W W W
-        # (y)
-
-        altar_positions = [
-            (1, 1, 1),  # A: top-left, color 1
-            (2, 1, 2),  # B: top-center, color 2
-            (3, 1, 3),  # C: top-right, color 3
-            (1, 2, 4),  # D: middle-left, color 4
-            (3, 2, 5),  # E: middle-right, color 5
-            (1, 3, 6),  # F: bottom-left, color 6
-            (2, 3, 7),  # G: bottom-center, color 7
-            (3, 3, 8),  # H: bottom-right, color 8
-        ]
-
-        # Create game config with altar objects
-        game_config = {
-            "max_steps": 10,
-            "num_agents": 1,  # Just one agent for this test
-            "obs_width": EnvConfig.OBS_WIDTH,
-            "obs_height": EnvConfig.OBS_HEIGHT,
-            "num_observation_tokens": EnvConfig.NUM_OBS_TOKENS,
-            "inventory_item_names": ["resource1", "resource2"],
-            "actions": {
-                "noop": {"enabled": True},
-                "move": {"enabled": True},
-                "rotate": {"enabled": True},
-                "attack": {"enabled": False},
-                "put_items": {"enabled": False},
-                "get_items": {"enabled": False},
-                "swap": {"enabled": False},
-                "change_color": {"enabled": False},
-            },
-            "groups": {"red": {"id": 0, "props": {}}},
-            "objects": {
-                "wall": {"type_id": 1},
-            },
-            "agent": {},
-        }
-
-        # Add altar configurations with different colors
-        for i, (x, y, color) in enumerate(altar_positions):
-            altar_name = f"altar_{i + 1}"
-            game_map[y, x] = altar_name
-            game_config["objects"][altar_name] = {
-                "type_id": i + 2,  # type_ids 2-9 for altars
-                "input_resources": {"resource1": 1},
-                "output_resources": {"resource2": 1},
-                "max_output": 10,
-                "conversion_ticks": 5,
-                "cooldown": 3,
-                "initial_resource_count": 0,
-                "color": color,
-            }
-
-        env = MettaGrid(from_mettagrid_config(game_config), game_map.tolist(), 42)
-        obs, _ = env.reset()
-
-        agent_obs = obs[0]
-
-        # The agent at (2,2) should see all 8 altars in its 3x3 observation window
-        # Expected altar positions in observation coordinates:
-        #   A B C     (0,0) (1,0) (2,0)
-        #   D & E  -> (0,1) (1,1) (2,1)
-        #   F G H     (0,2) (1,2) (2,2)
-
-        expected_altars = [
-            (0, 0, 2, 1),  # A: top-left, type_id=2, color=1
-            (1, 0, 3, 2),  # B: top-center, type_id=3, color=2
-            (2, 0, 4, 3),  # C: top-right, type_id=4, color=3
-            (0, 1, 5, 4),  # D: middle-left, type_id=5, color=4
-            (2, 1, 6, 5),  # E: middle-right, type_id=6, color=5
-            (0, 2, 7, 6),  # F: bottom-left, type_id=7, color=6
-            (1, 2, 8, 7),  # G: bottom-center, type_id=8, color=7
-            (2, 2, 9, 8),  # H: bottom-right, type_id=9, color=8
-        ]
-
-        # Check that we see each altar with correct type_id
-        for x, y, expected_type_id, expected_color in expected_altars:
-            location = PackedCoordinate.pack(y, x)
-
-            # Find tokens at this location
-            location_tokens = agent_obs[agent_obs[:, 0] == location]
-
-            # Should have tokens for this altar
-            assert len(location_tokens) > 0, f"Should have tokens at ({x}, {y}) for altar"
-
-            # Check type_id token
-            type_id_tokens = location_tokens[location_tokens[:, 1] == TokenTypes.TYPE_ID_FEATURE]
-            assert len(type_id_tokens) > 0, f"Should have type_id token at ({x}, {y})"
-            assert type_id_tokens[0, 2] == expected_type_id, (
-                f"Altar at ({x}, {y}) should have type_id {expected_type_id}, got {type_id_tokens[0, 2]}"
+    """Test observation functionality and formats."""
+
+    def test_observation_tokens(self):
+        """Test observation token format and content."""
+        c_env = create_minimal_mettagrid_c_env()
+        # These come from constants in the C++ code, and are fragile.
+        TYPE_ID_FEATURE = 0
+        WALL_TYPE_ID = 1
+        obs, _info = c_env.reset()
+        # Agent 0 starts at (1,1) and should see walls above and to the left
+        # for now we treat the walls as "something non-empty"
+        for x, y in [(0, 1), (1, 0)]:
+            location = PackedCoordinate.pack(y, x)  # Note: pack takes (row, col) = (y, x)
+            token_matches = obs[0, :, :] == [location, TYPE_ID_FEATURE, WALL_TYPE_ID]
+            assert token_matches.all(axis=1).any(), f"Expected wall at location {x}, {y}"
+        for x, y in [(2, 1), (1, 2)]:
+            location = PackedCoordinate.pack(y, x)  # Note: pack takes (row, col) = (y, x)
+            token_matches = obs[0, :, 0] == location
+            assert not token_matches.any(), f"Expected no tokens at location {x}, {y}"
+        assert (obs[0, -1, :] == [0xFF, 0xFF, 0xFF]).all(), "Last token should be empty"
+
+    def test_observation_token_order(self):
+        """Test observation token order."""
+        c_env = create_minimal_mettagrid_c_env()
+        obs, _info = c_env.reset()
+        distances = []
+        # skip the first 4 (global) tokens
+        for location in obs[0, 4:, 0]:
+            # cast as ints to avoid numpy uint8 underflow
+            x = int(location >> 4)
+            y = int(location & 0xF)
+            distances.append(abs(x - 1) + abs(y - 1))  # 1,1 is the agent's location
+        assert distances == sorted(distances), f"Distances should be increasing: {distances}"
+
+
+def test_grid_objects():
+    """Test grid object representation and properties."""
+    c_env = create_minimal_mettagrid_c_env()
+    objects = c_env.grid_objects()
+
+    # Test that we have the expected number of objects
+    # 4 walls on each side (minus corners) + 2 agents
+    expected_walls = 2 * (c_env.map_width + c_env.map_height - 2)
+    expected_agents = 2
+    assert len(objects) == expected_walls + expected_agents, "Wrong number of objects"
+
+    common_properties = {"r", "c", "layer", "type", "id"}
+
+    for obj in objects.values():
+        if obj.get("type_id") == 1:
+            # Walls
+            assert set(obj) == {"type_id", "type_name"} | common_properties
+        if obj.get("type_id") == 0:
+            # Agents
+            assert set(obj).issuperset(
+                {"agent:group", "agent:frozen", "agent:orientation", "agent:color"} | common_properties
             )
-
-            # Check color token (ObservationFeature::Color = 5)
-            color_tokens = location_tokens[location_tokens[:, 1] == 5]
-            assert len(color_tokens) > 0, f"Should have color token at ({x}, {y})"
-            assert color_tokens[0, 2] == expected_color, (
-                f"Altar at ({x}, {y}) should have color {expected_color}, got {color_tokens[0, 2]}"
-            )
-
-            # Check converter status token (ObservationFeature::ConvertingOrCoolingDown = 6)
-            converter_tokens = location_tokens[location_tokens[:, 1] == 6]
-            assert len(converter_tokens) > 0, f"Should have converter status token at ({x}, {y})"
-
-        # Verify the agent sees itself at center (1,1)
-        self_location = PackedCoordinate.pack(1, 1)
-        self_tokens = agent_obs[agent_obs[:, 0] == self_location]
-        assert len(self_tokens) > 0, "Agent should see itself at center position"
-
-        # Count unique type_ids (excluding walls and empty)
-        type_id_tokens = agent_obs[agent_obs[:, 1] == TokenTypes.TYPE_ID_FEATURE]
-        unique_type_ids = set(type_id_tokens[:, 2])
-        unique_type_ids.discard(0)  # Remove empty/agent type
-        unique_type_ids.discard(1)  # Remove wall type
-
-        assert len(unique_type_ids) == 8, f"Should see 8 different altar types, got {len(unique_type_ids)}"
-
-    def _check_token_exists(self, obs, x, y, type_id, feature_id, agent_name):
-        """Helper to check if a specific token exists at a location."""
-        location = PackedCoordinate.pack(y, x)
-        token_matches = obs[:, :] == [location, type_id, feature_id]
-        assert token_matches.all(axis=1).any(), (
-            f"{agent_name}: Expected token [{location}, {type_id}, {feature_id}] at ({x}, {y})"
+            assert obj["agent:group"] == 0, "Agent should be in group 0"
+            assert obj["agent:frozen"] == 0, "Agent should not be frozen"
+
+
+def test_environment_initialization():
+    """Test basic environment initialization and configuration."""
+    c_env = create_minimal_mettagrid_c_env()
+
+    # Test basic properties
+    assert c_env.map_width == 5, "Map width should be 5"
+    assert c_env.map_height == 5, "Map height should be 5"
+    assert len(c_env.action_names()) > 0, "Should have available actions"
+    assert len(c_env.feature_normalizations()) > 0, "Should have feature normalizations"
+
+    # Test reset functionality
+    obs, info = c_env.reset()
+    assert obs.shape == (NUM_AGENTS, NUM_OBS_TOKENS, OBS_TOKEN_SIZE), (
+        "Observation shape should match expected dimensions"
+    )
+    assert isinstance(info, dict), "Info should be a dictionary"
+
+
+def test_action_interface():
+    """Test action interface and basic action execution."""
+    c_env = create_minimal_mettagrid_c_env()
+    c_env.reset()
+
+    # Test action names
+    action_names = c_env.action_names()
+    assert "noop" in action_names, "Noop action should be available"
+    assert "move" in action_names, "Move action should be available"
+    assert "rotate" in action_names, "Rotate action should be available"
+
+    # Test basic action execution
+    noop_action_idx = action_names.index("noop")
+    actions = np.full((NUM_AGENTS, 2), [noop_action_idx, 0], dtype=dtype_actions)
+
+    obs, rewards, terminals, truncations, info = c_env.step(actions)
+
+    # Verify return types and shapes
+    assert obs.shape == (NUM_AGENTS, NUM_OBS_TOKENS, OBS_TOKEN_SIZE), "Step observation shape should be correct"
+    assert rewards.shape == (NUM_AGENTS,), "Rewards shape should match number of agents"
+    assert terminals.shape == (NUM_AGENTS,), "Terminals shape should match number of agents"
+    assert truncations.shape == (NUM_AGENTS,), "Truncations shape should match number of agents"
+    assert isinstance(info, dict), "Step info should be a dictionary"
+
+    # Test action success tracking
+    action_success: list[bool] = c_env.action_success()
+    assert len(action_success) == NUM_AGENTS, "Action success length should match number of agents"
+    assert all(isinstance(x, bool) for x in action_success), "Action success should be boolean"
+
+
+def test_environment_state_consistency():
+    """Test that environment state remains consistent across operations."""
+    c_env = create_minimal_mettagrid_c_env()
+
+    # Initial state
+    _obs1, _info1 = c_env.reset()
+    initial_objects = c_env.grid_objects()
+
+    # Take a noop action (should not change world state significantly)
+    noop_action_idx = c_env.action_names().index("noop")
+    actions = np.full((NUM_AGENTS, 2), [noop_action_idx, 0], dtype=dtype_actions)
+
+    _obs2, _rewards, _terminals, _truncations, _info2 = c_env.step(actions)
+    post_step_objects = c_env.grid_objects()
+
+    # Object count should remain the same
+    assert len(initial_objects) == len(post_step_objects), "Object count should remain consistent after noop actions"
+
+    # Map dimensions should remain the same
+    assert c_env.map_width == 5, "Map width should remain consistent"
+    assert c_env.map_height == 5, "Map height should remain consistent"
+
+    # Action lists should remain consistent
+    actions1 = c_env.action_names()
+
+    # Take another step
+    c_env.step(actions)
+
+    actions2 = c_env.action_names()
+
+    assert actions1 == actions2, "Action names should remain consistent"
+
+
+class TestGlobalTokens:
+    """Test global token functionality and formats."""
+
+    def test_global_tokens(self):
+        """Test global token format and content."""
+        max_steps = 10
+        c_env = create_minimal_mettagrid_c_env(max_steps=max_steps)
+        obs, _info = c_env.reset()
+
+        # These come from constants in the C++ code
+        EPISODE_COMPLETION_PCT = 8
+        LAST_ACTION = 9
+        LAST_ACTION_ARG = 10
+        LAST_REWARD = 11
+
+        # Initial state checks
+        assert obs[0, 0, 1] == EPISODE_COMPLETION_PCT, (
+            f"First token should be episode completion percentage ({EPISODE_COMPLETION_PCT}). Was {obs[0, 0, 1]}"
         )
-
-    def test_agents_see_each_other(self, adjacent_agents_env):
-        """Test that adjacent agents can see each other."""
-        obs, _ = adjacent_agents_env.reset()
-        helper = ObservationHelper()
-
-        # Debug: Let's check where agents actually are
-        # Grid layout for adjacent_agents_env:
-        #   0 1 2 3 4
-        # 0 W W W W W
-        # 1 W . . . W
-        # 2 W A A . W  <- Agents at (1,2) and (2,2)
-        # 3 W . . . W
-        # 4 W W W W W
-
-        # Agent 0 at (1,2) has observation window centered at (1,2)
-        # Its 3x3 window covers grid positions (0,1) to (2,3)
-        # Agent 1 at (2,2) is within this window
-
-        # In Agent 0's relative coordinates:
-        # Agent 0 is at center (1,1)
-        # Agent 1 at grid (2,2) - Agent 0 at grid (1,2) = offset (1,0)
-        # So Agent 1 should appear at observation position (1+1, 1+0) = (2,1)
-
-        agent1_tokens = helper.find_tokens_at_location(obs[0], 2, 1)
-        assert len(agent1_tokens) > 0, "Agent 0 should see Agent 1 at (2,1)"
-
-        # Agent 1 at (2,2) has observation window centered at (2,2)
-        # Its 3x3 window covers grid positions (1,1) to (3,3)
-        # Agent 0 at (1,2) is within this window
-
-        # In Agent 1's relative coordinates:
-        # Agent 1 is at center (1,1)
-        # Agent 0 at grid (1,2) - Agent 1 at grid (2,2) = offset (-1,0)
-        # So Agent 0 should appear at observation position (1-1, 1+0) = (0,1)
-
-        agent0_tokens = helper.find_tokens_at_location(obs[1], 0, 1)
-        assert len(agent0_tokens) > 0, "Agent 1 should see Agent 0 at (0,1)"
-
-    def test_observation_token_order(self, basic_env):
-        """Test that observation tokens are ordered by distance."""
-        obs, _ = basic_env.reset()
-
-        distances = []
-        # Skip global tokens (first 4)
-        for location in obs[0, 4:, 0]:
-            coords = PackedCoordinate.unpack(location)
-            if coords:
-                row, col = coords
-                # Manhattan distance from agent position (1,1)
-                distances.append(abs(col - 1) + abs(row - 1))
-
-<<<<<<< HEAD
-        assert distances == sorted(distances), "Tokens should be ordered by distance"
-
-
-class TestGlobalTokens:
-    """Test global token functionality."""
-
-    def test_initial_global_tokens(self, basic_env):
-        """Test initial global token values."""
-        obs, _ = basic_env.reset()
-
-        # Check token types
-        assert obs[0, 0, 1] == TokenTypes.EPISODE_COMPLETION_PCT
-        assert obs[0, 1, 1] == TokenTypes.LAST_ACTION
-        assert obs[0, 2, 1] == TokenTypes.LAST_ACTION_ARG
-        assert obs[0, 3, 1] == TokenTypes.LAST_REWARD
-
-        # Check initial values
-        assert obs[0, 0, 2] == 0  # 0% completion
-        assert obs[0, 1, 2] == 0  # No last action
-        assert obs[0, 2, 2] == 0  # No last action arg
-        assert obs[0, 3, 2] == 0  # No last reward
-
-    def test_global_tokens_update(self, basic_env):
-        """Test that global tokens update correctly."""
-        basic_env.reset()
-
-        # Take a noop action
-        noop_idx = basic_env.action_names().index("noop")
-        actions = np.full((EnvConfig.NUM_AGENTS, 2), [noop_idx, 0], dtype=dtype_actions)
-        obs, _, _, _, _ = basic_env.step(actions)
-
-        # Check episode completion updated (1/10 = 10%)
-        expected_completion = int(round(0.1 * 255))
-        assert obs[0, 0, 2] == expected_completion
-        assert obs[0, 1, 2] == noop_idx
-        assert obs[0, 2, 2] == 0
-
-        # Take a move action
-        move_idx = basic_env.action_names().index("move")
-        actions = np.full((EnvConfig.NUM_AGENTS, 2), [move_idx, 1], dtype=dtype_actions)
-        obs, _, _, _, _ = basic_env.step(actions)
-
-        # Check updates
-        expected_completion = int(round(0.2 * 255))
-        assert obs[0, 0, 2] == expected_completion
-        assert obs[0, 1, 2] == move_idx
-        assert obs[0, 2, 2] == 1
-
-
-class TestPackedCoordinate:
-    """Test PackedCoordinate functionality."""
-
-    def test_packing_unpacking(self):
-        """Test coordinate packing and unpacking."""
-        # Test all valid coordinates
-        successful = 0
-        for row in range(16):
-            for col in range(16):
-                packed = PackedCoordinate.pack(row, col)
-                unpacked = PackedCoordinate.unpack(packed)
-
-                if unpacked:
-                    assert unpacked == (row, col)
-                    successful += 1
-
-        assert successful == 255  # All except (15,15)
-
-    def test_corner_cases(self):
-        """Test corner case handling."""
-        corners = [
-            ((0, 0), 0x00, True),
-            ((0, 15), 0x0F, True),
-            ((15, 0), 0xF0, True),
-            ((15, 15), 0xFF, False),  # Conflicts with EMPTY marker
-        ]
-
-        for (row, col), expected_packed, should_work in corners:
-            packed = PackedCoordinate.pack(row, col)
-            assert packed == expected_packed
-
-            unpacked = PackedCoordinate.unpack(packed)
-            if should_work:
-                assert unpacked == (row, col)
-            else:
-                assert unpacked is None
-                assert PackedCoordinate.is_empty(packed)
-
-    def test_invalid_coordinates(self):
-        """Test that invalid coordinates raise exceptions."""
-        invalid_coords = [(16, 0), (0, 16), (255, 0)]
-        for row, col in invalid_coords:
-            with pytest.raises((ValueError, RuntimeError, TypeError)):
-                PackedCoordinate.pack(row, col)
-=======
+        assert obs[0, 0, 2] == 0, f"Episode completion should start at 0%. Was {obs[0, 0, 2]}"
+        assert obs[0, 1, 1] == LAST_ACTION, f"Second token should be last action ({LAST_ACTION}). Was {obs[0, 1, 1]}"
+        assert obs[0, 1, 2] == 0, f"Last action should be 0. Was {obs[0, 1, 2]}"
+        assert obs[0, 2, 1] == LAST_ACTION_ARG, (
+            f"Third token should be last action arg ({LAST_ACTION_ARG}). Was {obs[0, 2, 1]}"
+        )
+        assert obs[0, 2, 2] == 0, f"Last action arg should start at 0. Was {obs[0, 2, 2]}"
+        assert obs[0, 3, 1] == LAST_REWARD, f"Fourth token should be last reward ({LAST_REWARD}). Was {obs[0, 3, 1]}"
+        assert obs[0, 3, 2] == 0, f"Last reward should start at 0. Was {obs[0, 3, 2]}"
+
+        # Take a step with a noop action
+        noop_action_idx = c_env.action_names().index("noop")
+        actions = np.full((NUM_AGENTS, 2), [noop_action_idx, 0], dtype=dtype_actions)
+        obs, rewards, terminals, truncations, _info = c_env.step(actions)
+
+        # Check tokens after first step
+        expected_completion = int(round((1 / max_steps) * 255))  # 10% completion
+        assert obs[0, 0, 2] == expected_completion, (
+            f"Episode completion should be {expected_completion} after first step"
+        )
+        assert obs[0, 1, 2] == noop_action_idx, "Last action should be noop action index"
+        assert obs[0, 2, 2] == 0, "Last action arg should be 0 for noop"
+        assert obs[0, 3, 2] == 0, "Last reward should be 0 for noop"
+
+        # Take another step with a move action
+        move_action_idx = c_env.action_names().index("move")
+        actions = np.full((NUM_AGENTS, 2), [move_action_idx, 1], dtype=dtype_actions)  # Use arg 1 to move backwards
+        obs, rewards, terminals, truncations, _info = c_env.step(actions)
+
+        # Check tokens after second step
+        expected_completion = int(round((2 / max_steps) * 255))  # 20% completion
+        assert obs[0, 0, 2] == expected_completion, (
+            f"Episode completion should be {expected_completion} after second step"
+        )
+        assert obs[0, 1, 2] == move_action_idx, "Last action should be move action index"
+        assert obs[0, 2, 2] == 1, "Last action arg should be 1 for backwards move"
+        assert obs[0, 3, 2] == 0, "Last reward should be 0 for failed move"
+
+
 def test_packed_coordinate():
     """Test the PackedCoordinate functionality."""
     # Test constants
@@ -653,5 +325,4 @@
 
     print("PackedCoordinate tests passed!")
     print(f"Can pack {successfully_packed}/256 positions")
-    print("0xFF is reserved for EMPTY marker")
->>>>>>> 475e7672
+    print("0xFF is reserved for EMPTY marker")