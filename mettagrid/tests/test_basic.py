import random

import numpy as np
import pytest
from gymnasium.spaces import Box, MultiDiscrete

<<<<<<< HEAD
from mettagrid.mettagrid_env import (
    MettaGridEnv,
)
from mettagrid.util.actions import generate_valid_random_actions
=======
from mettagrid.curriculum import SingleTaskCurriculum
from mettagrid.mettagrid_env import MettaGridEnv
>>>>>>> 5306503e
from mettagrid.util.hydra import get_cfg

# Define a constant seed for deterministic behavior
TEST_SEED = 42


@pytest.fixture
def environment():
    """Create and initialize the environment with a fixed seed."""
    # Set seeds for all random number generators
    np.random.seed(TEST_SEED)
    random.seed(TEST_SEED)

    cfg = get_cfg("benchmark")
<<<<<<< HEAD
    env = MettaGridEnv(cfg, render_mode="human", _recursive_=False, seed=TEST_SEED)
    env.reset(seed=TEST_SEED)
=======
    print(OmegaConf.to_yaml(cfg))

    curriculum = SingleTaskCurriculum("benchmark", cfg)
    env = MettaGridEnv(curriculum, render_mode="human")
    env.reset()
>>>>>>> 5306503e
    yield env
    # Cleanup after test
    del env


def test_basic(environment):
    """
    Comprehensive test of MettaGrid environment functionality.
    This test combines the functionality of multiple tests into one
    and ensures all actions are valid with deterministic behavior.
    """
    # Set seed again at the start of the test for consistent action generation
    np.random.seed(TEST_SEED)
    random.seed(TEST_SEED)

    # ---- Test environment initialization ----
    assert environment._renderer is None
    assert environment._c_env is not None
    assert environment.done is False

    # ---- Test environment properties ----
    assert environment.max_steps > 0

    # Check observation space (Box)
    observation_space = environment.single_observation_space

    assert isinstance(observation_space, Box), f"Expected Box observation space, got {type(observation_space)}"
    observation_space_shape = observation_space.shape
    assert len(observation_space_shape) == 3, (
        f"Expected 3D observation space, got {len(observation_space_shape)}D: {observation_space_shape}"
    )
    assert observation_space_shape[0] > 0, f"grid width: {observation_space_shape[0]}"
    assert observation_space_shape[1] > 0, f"grid height: {observation_space_shape[1]}"
    assert observation_space_shape[2] > 0, f"channels: {observation_space_shape[2]}"

    # Check action space (MultiDiscrete)
    action_space = environment.single_action_space
    assert isinstance(action_space, MultiDiscrete), f"Expected MultiDiscrete action space, got {type(action_space)}"
    action_space_shape = action_space.shape
    assert len(action_space_shape) == 1, (
        f"Expected 1D action space, got {len(action_space_shape)}D: {action_space_shape}"
    )
    assert action_space_shape[0] > 0, f"number of discrete actions: {action_space_shape[0]}"
    # Check that each discrete action has valid options
    assert len(action_space.nvec) == action_space_shape[0], (
        f"nvec length mismatch: {len(action_space.nvec)} != {action_space_shape[0]}"
    )
    assert all(n > 0 for n in action_space.nvec), f"all discrete actions must have > 0 options: {action_space.nvec}"

    # Check env properties
    assert environment.render_mode == "human"
    assert environment.map_width > 0
    assert environment.map_height > 0
    num_agents = environment.num_agents
    assert num_agents > 0
    assert len(environment.action_success) == num_agents

    # Test object type names
    assert environment.object_type_names == environment._c_env.object_type_names()

    # Test inventory item names
    assert environment.inventory_item_names == environment._c_env.inventory_item_names()

    # Test action names
    assert environment.action_names == environment._c_env.action_names()

    # Test grid objects
    assert environment.grid_objects == environment._c_env.grid_objects()

    # ---- Test environment reset ----
    obs, info = environment.reset(seed=TEST_SEED)

    # Check observation structure
    [agents_in_obs, grid_width, grid_height, num_channels] = obs.shape
    num_expected_agents = environment._c_env.num_agents
    assert agents_in_obs == num_expected_agents
    assert grid_width > 0
    assert grid_height > 0
    assert 20 <= num_channels <= 50

    # ---- Test environment step ----
    # Check initial timestep
    assert environment._c_env.current_step == 0

    # Take a step with NoOp actions for all agents
    # Use our utility to generate valid actions for all agents
    actions = generate_valid_random_actions(
        environment,
        num_agents,
        force_action_type=0,  # First action type (likely NoOp or similar)
        force_action_arg=0,  # Argument 0 is valid for all action types
        seed=TEST_SEED,
    )

    obs, rewards, terminated, truncated, infos = environment.step(actions)

    # Check timestep increased
    assert environment._c_env.current_step == 1

    # Verify observation structure
    [agents_in_obs, grid_width, grid_height, num_channels] = obs.shape
    assert agents_in_obs == num_agents
    assert grid_width > 0
    assert grid_height > 0
    assert 20 <= num_channels <= 50

    # Verify rewards and termination flags
    assert rewards.shape == (num_agents,)
    assert len(terminated) == num_agents
    assert len(truncated) == num_agents

    # ---- Test episode stats ----
    infos = {}
    environment.process_episode_stats(infos)

    # ---- Additional testing with random actions ----
    # Reset for additional testing with seed
    obs, _info = environment.reset(seed=TEST_SEED)

    # Test multiple steps with random actions
    for i in range(500):
        # Generate valid random actions using our utility with a deterministic but different seed for each step
        iter_seed = TEST_SEED + i + 1
        random_actions = generate_valid_random_actions(environment, num_agents, seed=iter_seed)

        obs, rewards, terminated, truncated, infos = environment.step(random_actions)

        # Process episode stats if needed
        if np.any(terminated) or np.any(truncated):
            environment.process_episode_stats(infos)
            # Reset with a seed derived from the iteration to maintain determinism
            reset_seed = TEST_SEED + 1000 + i
            obs, info = environment.reset(seed=reset_seed)

    # Final verification that environment is still functioning
    assert environment._c_env is not None


def test_grid_features(environment):
    """
    Test that the grid features from the C++ environment match the expected features list.
    Ensures that the features are in the correct order and that all expected features are present.
    """
    # Expected features list based on the provided order
    expected_features = [
        "agent",
        "agent:group",
        "hp",
        "agent:frozen",
        "agent:orientation",
        "agent:color",
        "inv:ore.red",
        "inv:ore.blue",
        "inv:ore.green",
        "inv:battery",
        "inv:heart",
        "inv:armor",
        "inv:laser",
        "inv:blueprint",
        "wall",
        "swappable",
        "mine",
        "color",
        "converting",
        "generator",
        "altar",
        "armory",
        "lasery",
        "lab",
        "factory",
        "temple",
    ]

    # Get the actual grid features from the environment
    actual_features = environment._c_env.grid_features()

    # Check that the lists have the same length
    assert len(actual_features) == len(expected_features), (
        f"Feature list length mismatch: expected {len(expected_features)}, got {len(actual_features)}"
    )

    # Check each feature individually to provide better error messages
    for i, (expected, actual) in enumerate(zip(expected_features, actual_features, strict=False)):
        assert expected == actual, f"Feature mismatch at index {i}: expected '{expected}', got '{actual}'"

    # As an additional check, verify that the lists are exactly equal
    assert actual_features == expected_features, "Feature lists don't match exactly"

    # Optionally, print the feature list for debugging (can be commented out in production)
    print("Grid features verified successfully:", actual_features)

    # Check that the number of grid features matches the number of channels in observations
    # This assumes that each feature corresponds to a channel in the observation space
    obs_shape = environment.single_observation_space.shape
    num_channels = obs_shape[2]

    # The check is relaxed to allow for the possibility that not all features are included in observations
    # or that observations might contain additional derived features
    assert 20 <= num_channels <= 50, f"Number of observation channels ({num_channels}) is outside expected range"


class TestEnvironmentFunctionality:
    """Test suite for MettaGrid environment functionality."""

    def test_env_initialization(self, environment):
        """Test environment initialization."""
        assert environment._renderer is None
        assert environment._c_env is not None
        assert environment._grid_env is not None
        assert environment._c_env == environment._grid_env
        assert environment.done is False

    def test_env_reset(self, environment):
        """Test environment reset functionality."""
        # Reset should return observation and info
        obs, info = environment.reset()

        # Check observation structure
        [num_agents, grid_width, grid_height, num_channels] = obs.shape
        num_expected_agents = environment._c_env.num_agents
        assert num_agents == num_expected_agents
        assert grid_width > 0
        assert grid_height > 0
        assert 20 <= num_channels <= 50

    def test_env_step(self, environment):
        """Test environment step functionality."""
        environment.reset()

        # Check initial timestep
        assert environment._c_env.current_step == 0

        num_agents = environment._c_env.num_agents
        # Take a step with NoOp actions for all agents
        (obs, rewards, terminated, truncated, infos) = environment.step([[0, 0]] * num_agents)

        # Check timestep increased
        assert environment._c_env.current_step == 1

        # Verify observation structure
        [agents_in_obs, grid_width, grid_height, num_channels] = obs.shape
        assert agents_in_obs == num_agents
        assert grid_width > 0
        assert grid_height > 0
        assert 20 <= num_channels <= 50

        # Verify rewards and termination flags
        assert rewards.shape == (num_agents,)
        assert len(terminated) == num_agents
        assert len(truncated) == num_agents

    def test_episode_stats(self, environment):
        """Test processing of episode statistics."""
        environment.reset()
        infos = {}
        environment.process_episode_stats(infos)
        # Add specific assertions if you know what should be in infos after processing

    def test_environment_properties(self, environment):
        """Test environment properties."""
        assert environment.max_steps > 0

        # Check observation space
        obs_shape = environment.single_observation_space.shape
        assert len(obs_shape) == 3  # (width, height, channels)
        assert obs_shape[0] > 0  # grid width
        assert obs_shape[1] > 0  # grid height
        assert obs_shape[2] > 0  # channels

        # Check action space
        [num_actions, max_arg] = environment.single_action_space.nvec.tolist()
        assert num_actions > 0, f"num_actions: {num_actions}"
        assert max_arg > 0, f"max_arg: {max_arg}"

        # Check env properties
        assert environment.render_mode == "human"
        assert environment._c_env.map_width > 0
        assert environment._c_env.map_height > 0
        num_agents = environment._c_env.num_agents
        assert num_agents > 0
        assert len(environment.action_success) == num_agents

    def test_object_type_names(self, environment):
        """Test object type names functionality."""
        assert environment.object_type_names == environment._c_env.object_type_names()<|MERGE_RESOLUTION|>--- conflicted
+++ resolved
@@ -4,15 +4,11 @@
 import pytest
 from gymnasium.spaces import Box, MultiDiscrete
 
-<<<<<<< HEAD
+from mettagrid.curriculum import SingleTaskCurriculum
 from mettagrid.mettagrid_env import (
     MettaGridEnv,
 )
 from mettagrid.util.actions import generate_valid_random_actions
-=======
-from mettagrid.curriculum import SingleTaskCurriculum
-from mettagrid.mettagrid_env import MettaGridEnv
->>>>>>> 5306503e
 from mettagrid.util.hydra import get_cfg
 
 # Define a constant seed for deterministic behavior
@@ -27,16 +23,11 @@
     random.seed(TEST_SEED)
 
     cfg = get_cfg("benchmark")
-<<<<<<< HEAD
-    env = MettaGridEnv(cfg, render_mode="human", _recursive_=False, seed=TEST_SEED)
-    env.reset(seed=TEST_SEED)
-=======
     print(OmegaConf.to_yaml(cfg))
 
     curriculum = SingleTaskCurriculum("benchmark", cfg)
     env = MettaGridEnv(curriculum, render_mode="human")
     env.reset()
->>>>>>> 5306503e
     yield env
     # Cleanup after test
     del env
