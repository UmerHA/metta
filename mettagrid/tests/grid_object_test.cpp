#include "grid_object.hpp"

#include <gtest/gtest.h>

#define TEST_FEATURE GridFeature::HP
#define TEST_FEATURE_NAME "hp"

// Test fixture for GridLocation class
class GridLocationTest : public ::testing::Test {
protected:
  void SetUp() override {
    // Setup code if needed before each test
  }

  void TearDown() override {
    // Cleanup code if needed after each test
  }
};

// Test default constructor
TEST_F(GridLocationTest, DefaultConstructor) {
  GridLocation location;
  EXPECT_EQ(0, location.r);
  EXPECT_EQ(0, location.c);
  EXPECT_EQ(0, location.layer);
}

// Test two-parameter constructor
TEST_F(GridLocationTest, TwoParamConstructor) {
  GridLocation location(5, 10);
  EXPECT_EQ(5, location.r);
  EXPECT_EQ(10, location.c);
  EXPECT_EQ(0, location.layer);  // Default layer should be 0
}

// Test three-parameter constructor
TEST_F(GridLocationTest, ThreeParamConstructor) {
  GridLocation location(5, 10, 2);
  EXPECT_EQ(5, location.r);
  EXPECT_EQ(10, location.c);
  EXPECT_EQ(2, location.layer);
}

// Create a derived class for testing
class TestableGridObject : public GridObject {
public:
<<<<<<< HEAD
  // Make the protected encode method public for testing
  using GridObject::encode;

  // Implement the pure virtual method
  void obs(c_observations_type* obs) const override {
    encode(obs, GridFeature::HP, 1);  // Using HP as an example
=======
  void obs(ObsType* obs, const vector<uint8_t>& offsets) const override {
    // Simple implementation for testing
    obs[offsets[0]] = 1;
>>>>>>> 7cb41402
  }
};

// Test fixture for GridObject
class GridObjectTest : public ::testing::Test {
protected:
  TestableGridObject obj;

  void SetUp() override {
    // Setup code if needed before each test
  }
};

// Test init with GridLocation
TEST_F(GridObjectTest, InitWithLocation) {
  GridLocation loc(5, 10, 2);
  obj.init(1, loc);

  EXPECT_EQ(1, obj._type_id);
  EXPECT_EQ(5, obj.location.r);
  EXPECT_EQ(10, obj.location.c);
  EXPECT_EQ(2, obj.location.layer);
}

// Test init with coordinates
TEST_F(GridObjectTest, InitWithCoordinates) {
  obj.init(2, 15, 20);

  EXPECT_EQ(2, obj._type_id);
  EXPECT_EQ(15, obj.location.r);
  EXPECT_EQ(20, obj.location.c);
  EXPECT_EQ(0, obj.location.layer);  // Default layer
}

// Test init with coordinates and layer
TEST_F(GridObjectTest, InitWithCoordinatesAndLayer) {
  obj.init(3, 25, 30, 4);

  EXPECT_EQ(3, obj._type_id);
  EXPECT_EQ(25, obj.location.r);
  EXPECT_EQ(30, obj.location.c);
  EXPECT_EQ(4, obj.location.layer);
}

// Test feature registration and observation encoding
TEST_F(GridObjectTest, ObsMethod) {
<<<<<<< HEAD
  // Get initial observation size
  size_t initial_size = GridObject::get_observation_size();
  std::cout << "Initial observation size: " << initial_size << std::endl;

  // Create an observation array large enough
  std::vector<c_observations_type> observations(initial_size + 1, 0);

  // Call the observation method
  obj.obs(observations.data());

  // Get the updated observation size (should be at least 1 more than before if feature didn't exist)
  size_t updated_size = GridObject::get_observation_size();
  std::cout << "Updated observation size: " << updated_size << std::endl;

  // Get the feature names to find our test_feature
  auto feature_names = GridObject::get_feature_names();
  std::cout << "Feature names size: " << feature_names.size() << std::endl;

  // Print all feature names for debugging
  std::cout << "All feature names:" << std::endl;
  for (size_t i = 0; i < feature_names.size(); i++) {
    std::cout << "  [" << i << "]: " << feature_names[i] << std::endl;
  }
=======
  ObsType observations[1] = {0};
  vector<uint8_t> offsets = {0};
>>>>>>> 7cb41402

  // Find the index of our test_feature
  int test_feature_index = -1;
  for (size_t i = 0; i < feature_names.size(); i++) {
    if (feature_names[i] == TEST_FEATURE_NAME) {
      test_feature_index = i;
      break;
    }
  }

  // Print debug information about the test feature
  std::cout << "TEST_FEATURE_NAME: " << TEST_FEATURE_NAME << std::endl;
  std::cout << "test_feature_index: " << test_feature_index << std::endl;

  // If found, print the observation value at that index
  if (test_feature_index >= 0) {
    std::cout << "observations[" << test_feature_index << "]: " << static_cast<int>(observations[test_feature_index])
              << std::endl;
  }

  // Print the first few values of the observations array for debugging
  std::cout << "First few observation values:" << std::endl;
  for (size_t i = 0; i < std::min(initial_size + 1, static_cast<size_t>(10)); i++) {
    std::cout << "  [" << i << "]: " << static_cast<int>(observations[i]) << std::endl;
  }

  // Verify the feature was registered and the observation was set
  ASSERT_GE(test_feature_index, 0) << "test_feature not found in feature names";
  EXPECT_EQ(1, observations[test_feature_index]);
}

TEST_F(GridObjectTest, FeatureMapConsistency) {
  // Get all feature names
  const auto& feature_names = GridObject::get_feature_names();

  // Print size information for debugging
  std::cout << "GridFeature::COUNT: " << static_cast<int>(GridFeature::COUNT) << std::endl;
  std::cout << "GridFeatureNames.size(): " << feature_names.size() << std::endl;

  // First, check that the sizes match (COUNT should equal the size of GridFeatureNames)
  EXPECT_EQ(static_cast<size_t>(GridFeature::COUNT), feature_names.size())
      << "The COUNT value in GridFeature enum doesn't match the size of GridFeatureNames";

  // Now check specific mappings between enum values and feature names
  // Create a mapping of expected indices for important features
  std::unordered_map<std::string, int> expected_indices = {
      {"agent", static_cast<int>(GridFeature::AGENT)},
      {"agent:group", static_cast<int>(GridFeature::AGENT_GROUP)},
      {"hp", static_cast<int>(GridFeature::HP)},
      {"wall", static_cast<int>(GridFeature::WALL)},
      // Add more mappings as needed
  };

  // Check that each feature name is at the expected index
  for (const auto& [name, expected_index] : expected_indices) {
    int actual_index = -1;

    // Find the actual index of this feature name
    for (size_t i = 0; i < feature_names.size(); i++) {
      if (feature_names[i] == name) {
        actual_index = static_cast<int>(i);
        break;
      }
    }

    // Verify the indices match
    EXPECT_NE(-1, actual_index) << "Feature name '" << name << "' not found in GridFeatureNames";
    EXPECT_EQ(expected_index, actual_index)
        << "Feature '" << name << "' is at index " << actual_index << " but the enum value is " << expected_index;
  }
}<|MERGE_RESOLUTION|>--- conflicted
+++ resolved
@@ -44,18 +44,12 @@
 // Create a derived class for testing
 class TestableGridObject : public GridObject {
 public:
-<<<<<<< HEAD
   // Make the protected encode method public for testing
   using GridObject::encode;
 
   // Implement the pure virtual method
   void obs(c_observations_type* obs) const override {
     encode(obs, GridFeature::HP, 1);  // Using HP as an example
-=======
-  void obs(ObsType* obs, const vector<uint8_t>& offsets) const override {
-    // Simple implementation for testing
-    obs[offsets[0]] = 1;
->>>>>>> 7cb41402
   }
 };
 
@@ -102,7 +96,6 @@
 
 // Test feature registration and observation encoding
 TEST_F(GridObjectTest, ObsMethod) {
-<<<<<<< HEAD
   // Get initial observation size
   size_t initial_size = GridObject::get_observation_size();
   std::cout << "Initial observation size: " << initial_size << std::endl;
@@ -126,10 +119,6 @@
   for (size_t i = 0; i < feature_names.size(); i++) {
     std::cout << "  [" << i << "]: " << feature_names[i] << std::endl;
   }
-=======
-  ObsType observations[1] = {0};
-  vector<uint8_t> offsets = {0};
->>>>>>> 7cb41402
 
   // Find the index of our test_feature
   int test_feature_index = -1;
