--- conflicted
+++ resolved
@@ -179,19 +179,7 @@
   EXPECT_EQ(attacker->orientation, Orientation::Up);
 
   // Create attack action handler
-<<<<<<< HEAD
-  AttackConfig attack_cfg;
-  std::map<InventoryItem, short> required_resources;
-  std::map<InventoryItem, short> defense_resources;
-  required_resources[TestItems::LASER] = 1;
-  // In this case, defense takes 3 armor!
-  defense_resources[TestItems::ARMOR] = 3;
-  attack_cfg.required_resources = required_resources;
-  attack_cfg.consumed_resources = required_resources;
-  attack_cfg.defense_resources = defense_resources;
-=======
   AttackActionConfig attack_cfg(true, {{TestItems::LASER, 1}}, {{TestItems::LASER, 1}}, {{TestItems::ARMOR, 3}});
->>>>>>> 35d697ad
   Attack attack(attack_cfg);
   attack.init(&grid);
 
