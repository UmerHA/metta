--- conflicted
+++ resolved
@@ -60,21 +60,6 @@
         cdef Converter *converter
         if target._type_id == ObjectType.ConverterT:
             converter = <Converter*>target
-<<<<<<< HEAD
             target.use(actor, actor_id, &self.env._stats, &self.env._rewards[actor_id])
-=======
-            actor.update_inventory(converter.input_resource, -1)
-            self.env._stats.agent_incr(actor_id, InventoryItemNames[converter.input_resource] + ".used")
-            self.env._stats.agent_incr(actor_id, "." + actor.species_name + "." + InventoryItemNames[converter.input_resource] + ".used")
-
-            actor.update_inventory(converter.output_resource, 1)
-            self.env._stats.agent_incr(actor_id, InventoryItemNames[converter.output_resource] + ".gained")
-            self.env._stats.agent_incr(actor_id, "." + actor.species_name + "." + InventoryItemNames[converter.output_resource] + ".gained")
-
-            energy_gain = actor.update_energy(converter.output_energy, &self.env._rewards[actor_id])
-
-            self.env._stats.agent_add(actor_id, "energy.gained", energy_gain)
-            self.env._stats.agent_add(actor_id, "." + actor.species_name + ".energy.gained", energy_gain)
->>>>>>> 84286c79
 
         return True