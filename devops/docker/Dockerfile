<<<<<<< HEAD
FROM mettaai/metta-base:3.0

ARG CACHE_DATE
RUN echo "Cache breaker: ${CACHE_DATE}"
=======
FROM pufferai/puffertank:2.0
# FROM pytorch/pytorch:2.2.1-cuda12.1-cudnn8-devel

# Set the timezone and install packages in one layer, clean up apt cache
RUN ln -snf /usr/share/zoneinfo/America/Los_Angeles /etc/localtime \
    && echo America/Los_Angeles > /etc/timezone \
    && apt-get update \
    && apt-get install -y --no-install-recommends \
        ninja-build \
        git \
        sudo \
        wget \
        vim \
        screen \
        spirv-tools \
        xdg-utils \
        python3-opencv \
        curl \
        ffmpeg \
        libx264-dev \
        git-lfs \
        tmux \
        iproute2 \
        netcat \
        iputils-ping \
    && git lfs install \
    && rm -rf /var/lib/apt/lists/*

# Configure screen
RUN echo "defscrollback 10000" >> /root/.screenrc && \
    echo "termcapinfo xterm* ti@:te@" >> /root/.screenrc

RUN touch /root/.no_auto_tmux
COPY devops/mettabox/tmux.conf /root/.tmux.conf
>>>>>>> 7546a5bd

# Install uv
COPY --from=ghcr.io/astral-sh/uv:0.7.2 /uv /uvx /bin/

WORKDIR /workspace/metta

# Install dependencies
ADD .python-version pyproject.toml uv.lock .
ADD mettagrid/pyproject.toml mettagrid/
ADD wandb_carbs/pyproject.toml wandb_carbs/

ENV UV_LINK_MODE=copy
ARG TARGETPLATFORM
RUN --mount=type=cache,target=/root/.cache/uv,id=uv-cache/${TARGETPLATFORM} \
    uv sync --no-install-workspace

# Install sources
ADD . .

RUN --mount=type=cache,target=/root/.cache/uv,id=uv-cache/${TARGETPLATFORM} \
    uv sync --locked

ENV PATH="/workspace/metta/.venv/bin:$PATH"

<<<<<<< HEAD
RUN sed -i '\#cd /puffertank/pufferlib#d' /root/.bashrc \
 && echo 'cd /workspace/metta' >> /root/.bashrc

WORKDIR /workspace/metta/
=======
>>>>>>> 7546a5bd
ENTRYPOINT ["/bin/bash", "-c"]<|MERGE_RESOLUTION|>--- conflicted
+++ resolved
@@ -1,11 +1,4 @@
-<<<<<<< HEAD
-FROM mettaai/metta-base:3.0
-
-ARG CACHE_DATE
-RUN echo "Cache breaker: ${CACHE_DATE}"
-=======
-FROM pufferai/puffertank:2.0
-# FROM pytorch/pytorch:2.2.1-cuda12.1-cudnn8-devel
+FROM pufferai/puffertank:3.0
 
 # Set the timezone and install packages in one layer, clean up apt cache
 RUN ln -snf /usr/share/zoneinfo/America/Los_Angeles /etc/localtime \
@@ -38,7 +31,6 @@
 
 RUN touch /root/.no_auto_tmux
 COPY devops/mettabox/tmux.conf /root/.tmux.conf
->>>>>>> 7546a5bd
 
 # Install uv
 COPY --from=ghcr.io/astral-sh/uv:0.7.2 /uv /uvx /bin/
@@ -63,11 +55,8 @@
 
 ENV PATH="/workspace/metta/.venv/bin:$PATH"
 
-<<<<<<< HEAD
 RUN sed -i '\#cd /puffertank/pufferlib#d' /root/.bashrc \
  && echo 'cd /workspace/metta' >> /root/.bashrc
 
 WORKDIR /workspace/metta/
-=======
->>>>>>> 7546a5bd
 ENTRYPOINT ["/bin/bash", "-c"]