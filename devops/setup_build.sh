--- conflicted
+++ resolved
@@ -92,16 +92,10 @@
   exit 1
 }
 
-# Check for mettagrid.core.MettaGrid
-<<<<<<< HEAD
-echo "Checking import for mettagrid.mettagrid_env.MettaGridEnv..."
-python -c "from mettagrid.core import MettaGrid; print('✅ Found mettagrid.core.MettaGrid')" || {
-  echo "❌ Failed to import mettagrid.core.MettaGrid"
-=======
+# Check for mettagrid.mettagrid_c.MettaGrid
 echo "Checking import for mettagrid.mettagrid_c.MettaGrid..."
 python -c "from mettagrid.mettagrid_c import MettaGrid; print('✅ Found mettagrid.mettagrid_c.MettaGrid')" || {
   echo "❌ Failed to import mettagrid.mettagrid_c.MettaGrid"
->>>>>>> b13e88cf
   exit 1
 }
 
