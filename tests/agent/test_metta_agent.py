import gymnasium as gym
import numpy as np
import pytest
import torch

from metta.agent.lib.action import ActionEmbedding

# Import the actual class
from metta.agent.metta_agent import MettaAgent
from metta.agent.util.distribution_utils import sample_logits


@pytest.fixture
def create_metta_agent():
    # Create minimal observation and action spaces for testing
    obs_space = gym.spaces.Dict(
        {
            "grid_obs": gym.spaces.Box(
                low=0,
                high=1,
                shape=(3, 5, 5, 3),  # (batch, width, height, features)
                dtype=np.float32,
            ),
            "global_vars": gym.spaces.Box(low=-np.inf, high=np.inf, shape=[0], dtype=np.int32),
        }
    )

    action_space = gym.spaces.MultiDiscrete([3, 2])
    grid_features = ["agent", "hp", "wall"]

    config_dict = {
        "clip_range": 0.1,
        "observations": {"obs_key": "grid_obs"},
        "components": {
            "_obs_": {
                "_target_": "metta.agent.lib.obs_shaper.ObsShaper",
<<<<<<< HEAD
                "name": "_obs_",
=======
>>>>>>> 7cb41402
                "sources": None,
            },
            "_obs_normalizer_": {
                "_target_": "metta.agent.lib.observation_normalizer.ObservationNormalizer",
                "sources": [{"name": "_obs_"}],
                "grid_features": grid_features,
            },
            "_obs_flattener_": {
                "_target_": "metta.agent.lib.nn_layer_library.Flatten",
                "sources": [{"name": "_obs_normalizer_"}],
            },
            "_encoded_obs_": {
                "_target_": "metta.agent.lib.nn_layer_library.Linear",
                "sources": [{"name": "_obs_flattener_"}],
                "nn_params": {"out_features": 64},
            },
            "_core_": {
                "_target_": "metta.agent.lib.lstm.LSTM",
                "sources": [{"name": "_encoded_obs_"}],
                "output_size": 64,
                "nn_params": {"num_layers": 1},
            },
            "_action_embeds_": {
                "_target_": "metta.agent.lib.action.ActionEmbedding",
                "sources": None,
                "nn_params": {"num_embeddings": 50, "embedding_dim": 8},
            },
            "_actor_layer_": {
                "_target_": "metta.agent.lib.nn_layer_library.Linear",
                "sources": [{"name": "_core_"}],
                "nn_params": {"out_features": 128},
            },
            "_action_": {
                "_target_": "metta.agent.lib.actor.MettaActorBig",
                "sources": [{"name": "_actor_layer_"}, {"name": "_action_embeds_"}],
                "bilinear_output_dim": 32,
                "mlp_hidden_dim": 128,
            },
            "_critic_layer_": {
                "_target_": "metta.agent.lib.nn_layer_library.Linear",
                "sources": [{"name": "_core_"}],
                "nn_params": {"out_features": 64},
                "nonlinearity": "nn.Tanh",
            },
            "_value_": {
                "_target_": "metta.agent.lib.nn_layer_library.Linear",
                "sources": [{"name": "_critic_layer_"}],
                "nn_params": {"out_features": 1},
                "nonlinearity": None,
            },
        },
    }

    # Create the agent with minimal config needed for the tests
    agent = MettaAgent(
        obs_space=obs_space,
        action_space=action_space,
        grid_features=grid_features,
        device="cpu",
        **config_dict,
    )

    # Create test components that have clip_weights method for testing
    class ClippableComponent(torch.nn.Module):
        def __init__(self):
            super().__init__()
            self.linear = torch.nn.Linear(10, 10)
            self.ready = True
            self._sources = None
            self.clipped = False

        def setup(self, source_components):
            pass

        def clip_weights(self):
            # This is a mock implementation for testing
            self.clipped = True
            return True

        def forward(self, x):
            return x

    # Create a mock ActionEmbedding component that has the activate_actions method
<<<<<<< HEAD
    class MockActionEmbeds(ActionEmbedding):
        def __init__(self):
            super().__init__(name="_action_embeds_", sources=None, nn_params={"num_embeddings": 50, "embedding_dim": 8})
            self.embedding = torch.nn.Embedding(50, 8)  # Matches config
            self.setup(None)
            self._sources = []
            self.clipped = False
            self.action_names = {}
            self.action_to_idx = {}
=======
    class MockActionEmbeds(torch.nn.Module):
        def __init__(self):
            super().__init__()
            self.embedding = torch.nn.Embedding(50, 8)  # Matches config
            self.ready = True
            self._sources = None
            self.clipped = False
            self.action_names = None
>>>>>>> 7cb41402
            self.device = None

        def setup(self, source_components):
            pass

        def clip_weights(self):
            self.clipped = True
            return True

        def activate_actions(self, action_names, device):
            self.action_names = action_names
            self.device = device
            # Create a simple mapping that will let us test action conversions
            self.action_to_idx = {name: i for i, name in enumerate(action_names)}

        def l2_reg_loss(self):
            return torch.tensor(0.0)

        def l2_init_loss(self):
            return torch.tensor(0.0)

        def forward(self, x):
            return x

    # Create components for testing
    comp1 = ClippableComponent()
    comp2 = ClippableComponent()
    action_embeds = MockActionEmbeds()

    agent.components = torch.nn.ModuleDict({"_core_": comp1, "_action_": comp2, "_action_embeds_": action_embeds})

    return agent, comp1, comp2


def test_clip_weights_calls_components(create_metta_agent):
    agent, comp1, comp2 = create_metta_agent

    # Ensure clip_range is positive to enable clipping
    agent.clip_range = 0.1

    # Call the method being tested
    agent.clip_weights()

    # Verify each component's clip_weights was called
    assert comp1.clipped
    assert comp2.clipped


def test_clip_weights_disabled(create_metta_agent):
    agent, comp1, comp2 = create_metta_agent

    # Disable clipping by setting clip_range to 0
    agent.clip_range = 0

    # Call the method being tested
    agent.clip_weights()

    # Verify no component's clip_weights was called
    assert not comp1.clipped
    assert not comp2.clipped


def test_clip_weights_raises_attribute_error(create_metta_agent):
    agent, comp1, comp2 = create_metta_agent

    # Add a component without the clip_weights method
    class IncompleteComponent(torch.nn.Module):
        def __init__(self):
            super().__init__()
            self.ready = True
            self._sources = None

        def setup(self, source_components):
            pass

        def forward(self, x):
            return x

    # Add the incomplete component
    agent.components["bad_comp"] = IncompleteComponent()

    # Verify that an AttributeError is raised
    with pytest.raises(AttributeError) as exception:
        agent.clip_weights()

    # Check the error message
    assert "bad_comp" in str(exception.value)
    assert "clip_weights" in str(exception.value)


def test_clip_weights_with_non_callable(create_metta_agent):
    agent, comp1, comp2 = create_metta_agent

    # Make clip_weights non-callable on one component
    comp1.clip_weights = "Not a function"

    # Verify a TypeError is raised
    with pytest.raises(TypeError) as exception:
        agent.clip_weights()

    # Check the error message
    assert "not callable" in str(exception.value)


def test_l2_reg_loss_sums_component_losses(create_metta_agent):
    agent, comp1, comp2 = create_metta_agent

    # Add l2_reg_loss method to test components with predictable return values
    comp1.l2_reg_loss = lambda: torch.tensor(0.5)
    comp2.l2_reg_loss = lambda: torch.tensor(1.5)

    # Call the method being tested
    result = agent.l2_reg_loss()

    # Verify the result is the sum of component losses
    assert result.item() == 2.0  # 0.5 + 1.5 = 2.0


def test_l2_reg_loss_raises_attribute_error(create_metta_agent):
    agent, comp1, comp2 = create_metta_agent

    # Add a component without the l2_reg_loss method
    class IncompleteComponent(torch.nn.Module):
        def __init__(self):
            super().__init__()
            self.ready = True
            self._sources = None

        def setup(self, source_components):
            pass

        def forward(self, x):
            return x

    # First make sure existing components have the method
    comp1.l2_reg_loss = lambda: torch.tensor(0.5)
    comp2.l2_reg_loss = lambda: torch.tensor(1.5)

    # Replace one of the existing components with our incomplete one
    agent.components["_core_"] = IncompleteComponent()

    # Verify that an AttributeError is raised
    with pytest.raises(AttributeError) as exception:
        agent.l2_reg_loss()

    # Check the error message mentions the missing method
    # Don't rely on a specific component name in the error message
    error_msg = str(exception.value)
    assert "does not have method 'l2_reg_loss'" in error_msg


def test_l2_reg_loss_raises_error_for_different_shapes(create_metta_agent):
    agent, comp1, comp2 = create_metta_agent

    # Set up components to return tensors with different shapes
    comp1.l2_reg_loss = lambda: torch.tensor(0.25) * torch.ones(2)  # tensor with shape [2]
    comp2.l2_reg_loss = lambda: torch.tensor(0.5)  # scalar tensor

    # Verify that a RuntimeError is raised due to different tensor shapes
    with pytest.raises(RuntimeError) as exception:
        agent.l2_reg_loss()

    # Check that the error message mentions the tensor shape mismatch
    assert "expects each tensor to be equal size" in str(exception.value)


def test_l2_init_loss_raises_error_for_different_shapes(create_metta_agent):
    agent, comp1, comp2 = create_metta_agent

    # Set up components to return tensors with different shapes
    comp1.l2_init_loss = lambda: torch.tensor([0.3, 0.2])  # tensor with shape [2]
    comp2.l2_init_loss = lambda: torch.tensor(0.5)  # scalar tensor

    # Verify that a RuntimeError is raised due to different tensor shapes
    with pytest.raises(RuntimeError) as exception:
        agent.l2_init_loss()

    # Check that the error message mentions the tensor shape mismatch
    assert "expects each tensor to be equal size" in str(exception.value)


def test_l2_reg_loss_with_non_callable(create_metta_agent):
    agent, comp1, comp2 = create_metta_agent

    # Make l2_reg_loss non-callable on one component
    comp1.l2_reg_loss = "Not a function"

    # Verify a TypeError is raised
    with pytest.raises(TypeError) as exception:
        agent.l2_reg_loss()

    # Check the error message
    assert "not callable" in str(exception.value)


def test_l2_reg_loss_empty_components(create_metta_agent):
    agent, _, _ = create_metta_agent

    # Empty the components dictionary
    agent.components = torch.nn.ModuleDict({})

    # Verify an assertion error is raised when no components exist
    with pytest.raises(AssertionError) as exception:
        agent.l2_reg_loss()

    # Check the error message
<<<<<<< HEAD
    assert "No components available" in str(exception.value)
=======
    assert "No components available" in str(excinfo.value)
>>>>>>> 7cb41402


def test_convert_action_to_logit_index(create_metta_agent):
    agent, _, _ = create_metta_agent

    # Setup testing environment with controlled action space
    action_names = ["action0", "action1", "action2"]
    action_max_params = [1, 2, 0]  # action0: [0,1], action1: [0,1,2], action2: [0]
    agent.activate_actions(action_names, action_max_params, "cpu")

    # Test single actions
    # action (0,0) should map to logit index 0
    action = torch.tensor([[0, 0]])
    result = agent._convert_action_to_logit_index(action)
    assert result.item() == 0

    # action (0,1) should map to logit index 1
    action = torch.tensor([[0, 1]])
    result = agent._convert_action_to_logit_index(action)
    assert result.item() == 1

    # action (1,0) should map to logit index 2
    action = torch.tensor([[1, 0]])
    result = agent._convert_action_to_logit_index(action)
    assert result.item() == 2

    # action (1,2) should map to logit index 4
    action = torch.tensor([[1, 2]])
    result = agent._convert_action_to_logit_index(action)
    assert result.item() == 4

    # action (2,0) should map to logit index 5
    action = torch.tensor([[2, 0]])
    result = agent._convert_action_to_logit_index(action)
    assert result.item() == 5

    # Test batch conversion
    actions = torch.tensor([[0, 0], [1, 2], [2, 0]])
    result = agent._convert_action_to_logit_index(actions)
    assert torch.all(result.flatten() == torch.tensor([0, 4, 5]))


def test_convert_logit_index_to_action(create_metta_agent):
    agent, _, _ = create_metta_agent

    # Setup testing environment
    action_names = ["action0", "action1", "action2"]
    action_max_params = [1, 2, 0]  # action0: [0,1], action1: [0,1,2], action2: [0]
    agent.activate_actions(action_names, action_max_params, "cpu")

    # Test single conversions
    # logit index 0 should map to action (0,0)
<<<<<<< HEAD
    logit = torch.tensor([[0]])
    result = agent._convert_logit_index_to_action(logit)
    assert torch.all(result == torch.tensor([0, 0]))

    # logit index 1 should map to action (0,1)
    logit = torch.tensor([[1]])
    result = agent._convert_logit_index_to_action(logit)
    assert torch.all(result == torch.tensor([0, 1]))

    # logit index 4 should map to action (1,2)
    logit = torch.tensor([[4]])
    result = agent._convert_logit_index_to_action(logit)
    assert torch.all(result == torch.tensor([1, 2]))

    # Test batch conversion
    logits = torch.tensor([[0], [4], [5]])
    result = agent._convert_logit_index_to_action(logits)
=======
    logit_indices = torch.tensor([0])
    result = agent._convert_logit_index_to_action(logit_indices)
    assert torch.all(result == torch.tensor([0, 0]))

    # logit index 1 should map to action (0,1)
    logit_indices = torch.tensor([1])
    result = agent._convert_logit_index_to_action(logit_indices)
    assert torch.all(result == torch.tensor([0, 1]))

    # logit index 4 should map to action (1,2)
    logit_indices = torch.tensor([4])
    result = agent._convert_logit_index_to_action(logit_indices)
    assert torch.all(result == torch.tensor([1, 2]))

    # Test batch conversion
    logit_indices = torch.tensor([0, 4, 5])
    result = agent._convert_logit_index_to_action(logit_indices)
>>>>>>> 7cb41402
    expected = torch.tensor([[0, 0], [1, 2], [2, 0]])
    assert torch.all(result == expected)


def test_bidirectional_action_conversion(create_metta_agent):
    agent, _, _ = create_metta_agent

    # Setup testing environment
    action_names = ["action0", "action1", "action2"]
    action_max_params = [1, 2, 0]  # action0: [0,1], action1: [0,1,2], action2: [0]
    agent.activate_actions(action_names, action_max_params, "cpu")

    # Create a test set of all possible actions
    original_actions = torch.tensor(
        [
            [0, 0],
            [0, 1],  # action0 with params 0,1
            [1, 0],
            [1, 1],
            [1, 2],  # action1 with params 0,1,2
            [2, 0],  # action2 with param 0
        ]
    )

    # Convert to logit indices
    logit_indices = agent._convert_action_to_logit_index(original_actions)

    # Convert back to actions
    reconstructed_actions = agent._convert_logit_index_to_action(logit_indices)

    # Check that we get the original actions back
    assert torch.all(reconstructed_actions == original_actions)


def test_action_conversion_edge_cases(create_metta_agent):
    agent, _, _ = create_metta_agent

    # Setup with empty action space
    action_names = []
    action_max_params = []
    agent.activate_actions(action_names, action_max_params, "cpu")

<<<<<<< HEAD
    # Test with empty tensor - should not raise errors
    empty_actions = torch.zeros((0, 2), dtype=torch.long)
    result = agent._convert_action_to_logit_index(empty_actions)
    assert result.shape[0] == 0
=======
    # Test with empty tensor - should raise a ValueError about invalid size
    empty_actions = torch.zeros((0, 2), dtype=torch.long)
    with pytest.raises(
        ValueError, match=r"'action' dimension 0 \('BT'\) has invalid size 0, expected a positive value"
    ):
        agent._convert_action_to_logit_index(empty_actions)
>>>>>>> 7cb41402

    # Setup with single action type that has many parameters
    action_names = ["action0"]
    action_max_params = [9]  # action0: [0,1,2,3,4,5,6,7,8,9]
    agent.activate_actions(action_names, action_max_params, "cpu")

    # Test high parameter values
    action = torch.tensor([[0, 9]])  # highest valid param
    result = agent._convert_action_to_logit_index(action)
    assert result.item() == 9

    # Convert back
<<<<<<< HEAD
    logit = torch.tensor([[9]])
    result = agent._convert_logit_index_to_action(logit)
=======
    logit_indices = torch.tensor([9])
    result = agent._convert_logit_index_to_action(logit_indices)
>>>>>>> 7cb41402
    assert torch.all(result == torch.tensor([0, 9]))


def test_action_use(create_metta_agent):
    agent, _, _ = create_metta_agent

    # Set up action space
    action_names = ["action0", "action1", "action2"]
    action_max_params = [1, 2, 0]
    agent.activate_actions(action_names, action_max_params, "cpu")

    # Verify the agent correctly stored the list internally
    assert isinstance(agent.action_max_params, list)
    assert agent.action_max_params == [1, 2, 0]

    # Verify the offsets were calculated correctly
    expected_offsets = torch.tensor([0, 1, 3, 3], dtype=torch.long, device="cpu")
    assert torch.all(agent.cum_action_max_params == expected_offsets)

    # Verify action_index_tensor was created correctly
    expected_action_index = torch.tensor(
        [
            [0, 0],
            [0, 1],  # action0 with params 0, 1
            [1, 0],
            [1, 1],
            [1, 2],  # action1 with params 0, 1, 2
            [2, 0],  # action2 with param 0
        ],
        device="cpu",
    )
    assert torch.all(agent.action_index_tensor == expected_action_index)

    # Test _convert_action_to_logit_index
    actions = torch.tensor(
        [
            [0, 0],  # should map to index 0
            [0, 1],  # should map to index 1
            [1, 0],  # should map to index 2
            [1, 2],  # should map to index 4
            [2, 0],  # should map to index 5
        ],
        device="cpu",
    )

    expected_indices = torch.tensor([0, 1, 2, 4, 5], device="cpu")
    action_logit_indices = agent._convert_action_to_logit_index(actions)
    assert torch.all(action_logit_indices == expected_indices)

    # Test _convert_logit_index_to_action (reverse mapping)
    reconstructed_actions = agent._convert_logit_index_to_action(expected_indices)
    assert torch.all(reconstructed_actions == actions)

    # Now let's test sample_logits with our converted actions
    batch_size = 5
    num_total_actions = sum([param + 1 for param in action_max_params])

    # Create logits where the highest value corresponds to our test actions
    # This makes sampling deterministic for testing
    logits = torch.full((batch_size, num_total_actions), -10.0, device="cpu")

    # Make the logits corresponding to our actions very high to ensure deterministic sampling
    for i in range(batch_size):
        logits[i, expected_indices[i]] = 10.0

    # Test sample_logits with provided actions (action_logit_index)
    sampled_indices, logprobs, entropy, log_softmax = sample_logits(logits, expected_indices)

    # Verify indices match what we provided
    assert torch.all(sampled_indices == expected_indices)

    # Verify logprobs and entropy have the expected shapes
    assert logprobs.shape == expected_indices.shape
    assert entropy.shape == (batch_size,)
    assert log_softmax.shape == logits.shape

    # Test sample_logits without provided actions (sampling mode)
    sampled_indices2, logprobs2, entropy2, log_softmax2 = sample_logits(logits)

    # With our strongly biased logits, sampling should return the same indices
    assert torch.all(sampled_indices2 == expected_indices)

    # Convert sampled indices back to actions
    sampled_actions = agent._convert_logit_index_to_action(sampled_indices2)
    assert torch.all(sampled_actions == actions)

    # Test with a different batch
    batch_size2 = 3
    test_actions2 = torch.tensor(
        [
            [1, 1],  # should map to index 3
            [2, 0],  # should map to index 5
            [0, 0],  # should map to index 0
        ],
        device="cpu",
    )

    expected_indices2 = torch.tensor([3, 5, 0], device="cpu")
    batch_logit_indices = agent._convert_action_to_logit_index(test_actions2)
    assert torch.all(batch_logit_indices == expected_indices2)

    # Create logits for this batch
    logits2 = torch.full((batch_size2, num_total_actions), -10.0, device="cpu")
    for i in range(batch_size2):
        logits2[i, expected_indices2[i]] = 10.0

    # Test sampling without providing indices
    sampled_indices3, logprobs3, entropy3, log_softmax3 = sample_logits(logits2)

    # Again, with biased logits, we should get deterministic results
    assert torch.all(sampled_indices3 == expected_indices2)

    # Convert back to actions and verify
    sampled_actions2 = agent._convert_logit_index_to_action(sampled_indices3)
    assert torch.all(sampled_actions2 == test_actions2)

    # Finally, test the whole flow as it would happen in forward:
    # 1. Convert actions to logit indices
    # 2. Pass to sample_logits
    # 3. Convert sampled indices back to actions

    test_actions3 = torch.tensor([[0, 0], [1, 1]], device="cpu")

    logit_indices = agent._convert_action_to_logit_index(test_actions3)

    # Create logits for deterministic sampling
    logits3 = torch.full((2, num_total_actions), -10.0, device="cpu")
    for i in range(2):
        logits3[i, logit_indices[i]] = 10.0

    # Sample with provided indices (like in forward when action is provided)
    sampled_indices4, logprobs4, entropy4, log_softmax4 = sample_logits(logits3, logit_indices)

    # Verify indices match
    assert torch.all(sampled_indices4 == logit_indices)

    # Convert back to actions
    reconstructed_actions4 = agent._convert_logit_index_to_action(sampled_indices4)

    # Verify round-trip conversion
    assert torch.all(reconstructed_actions4 == test_actions3)<|MERGE_RESOLUTION|>--- conflicted
+++ resolved
@@ -34,10 +34,6 @@
         "components": {
             "_obs_": {
                 "_target_": "metta.agent.lib.obs_shaper.ObsShaper",
-<<<<<<< HEAD
-                "name": "_obs_",
-=======
->>>>>>> 7cb41402
                 "sources": None,
             },
             "_obs_normalizer_": {
@@ -121,7 +117,6 @@
             return x
 
     # Create a mock ActionEmbedding component that has the activate_actions method
-<<<<<<< HEAD
     class MockActionEmbeds(ActionEmbedding):
         def __init__(self):
             super().__init__(name="_action_embeds_", sources=None, nn_params={"num_embeddings": 50, "embedding_dim": 8})
@@ -131,16 +126,6 @@
             self.clipped = False
             self.action_names = {}
             self.action_to_idx = {}
-=======
-    class MockActionEmbeds(torch.nn.Module):
-        def __init__(self):
-            super().__init__()
-            self.embedding = torch.nn.Embedding(50, 8)  # Matches config
-            self.ready = True
-            self._sources = None
-            self.clipped = False
-            self.action_names = None
->>>>>>> 7cb41402
             self.device = None
 
         def setup(self, source_components):
@@ -347,11 +332,7 @@
         agent.l2_reg_loss()
 
     # Check the error message
-<<<<<<< HEAD
     assert "No components available" in str(exception.value)
-=======
-    assert "No components available" in str(excinfo.value)
->>>>>>> 7cb41402
 
 
 def test_convert_action_to_logit_index(create_metta_agent):
@@ -404,25 +385,6 @@
 
     # Test single conversions
     # logit index 0 should map to action (0,0)
-<<<<<<< HEAD
-    logit = torch.tensor([[0]])
-    result = agent._convert_logit_index_to_action(logit)
-    assert torch.all(result == torch.tensor([0, 0]))
-
-    # logit index 1 should map to action (0,1)
-    logit = torch.tensor([[1]])
-    result = agent._convert_logit_index_to_action(logit)
-    assert torch.all(result == torch.tensor([0, 1]))
-
-    # logit index 4 should map to action (1,2)
-    logit = torch.tensor([[4]])
-    result = agent._convert_logit_index_to_action(logit)
-    assert torch.all(result == torch.tensor([1, 2]))
-
-    # Test batch conversion
-    logits = torch.tensor([[0], [4], [5]])
-    result = agent._convert_logit_index_to_action(logits)
-=======
     logit_indices = torch.tensor([0])
     result = agent._convert_logit_index_to_action(logit_indices)
     assert torch.all(result == torch.tensor([0, 0]))
@@ -440,7 +402,6 @@
     # Test batch conversion
     logit_indices = torch.tensor([0, 4, 5])
     result = agent._convert_logit_index_to_action(logit_indices)
->>>>>>> 7cb41402
     expected = torch.tensor([[0, 0], [1, 2], [2, 0]])
     assert torch.all(result == expected)
 
@@ -483,19 +444,12 @@
     action_max_params = []
     agent.activate_actions(action_names, action_max_params, "cpu")
 
-<<<<<<< HEAD
-    # Test with empty tensor - should not raise errors
-    empty_actions = torch.zeros((0, 2), dtype=torch.long)
-    result = agent._convert_action_to_logit_index(empty_actions)
-    assert result.shape[0] == 0
-=======
     # Test with empty tensor - should raise a ValueError about invalid size
     empty_actions = torch.zeros((0, 2), dtype=torch.long)
     with pytest.raises(
         ValueError, match=r"'action' dimension 0 \('BT'\) has invalid size 0, expected a positive value"
     ):
         agent._convert_action_to_logit_index(empty_actions)
->>>>>>> 7cb41402
 
     # Setup with single action type that has many parameters
     action_names = ["action0"]
@@ -508,13 +462,8 @@
     assert result.item() == 9
 
     # Convert back
-<<<<<<< HEAD
-    logit = torch.tensor([[9]])
-    result = agent._convert_logit_index_to_action(logit)
-=======
     logit_indices = torch.tensor([9])
     result = agent._convert_logit_index_to_action(logit_indices)
->>>>>>> 7cb41402
     assert torch.all(result == torch.tensor([0, 9]))
 
 
