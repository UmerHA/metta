--- conflicted
+++ resolved
@@ -10,55 +10,6 @@
 requires-python = "==3.11.7"
 license = "MIT"
 dependencies = [
-<<<<<<< HEAD
-    "boto3>=1.38.32",
-    "carbs",
-    "colorama>=0.4.6",
-    "cpplint>=2.0.2",
-    "duckdb>=1.3.0",
-    "einops>=0.8.1",
-    "fastapi>=0.115.5",
-    "gymnasium>=1.1.1",
-    "heavyball>=1.7.2",
-    "httpx>=0.28.1",
-    "hydra-core>=1.4.0.dev1",
-    "imageio>=2.37.0",
-    "jmespath>=1.0.1",
-    "matplotlib>=3.10.3",
-    "mettagrid",
-    "numpy>=2.2.6",
-    "omegaconf>=2.4.0.dev3",
-    "pandas>=2.3.0",
-    "pettingzoo>=1.25.0",
-    "pixie-python>=4.3.0",
-    "plotly>=6.1.1",
-    "psycopg[binary]>=3.2.9",
-    "pufferlib",
-    "pybind11>=2.10.4",
-    "pydantic>=2.11.5",
-    "pynvml>=11.5.3",
-    "pyright>=1.1.401",
-    "pytest>=8.3.3",
-    "pytest-benchmark>=5.1.0",
-    "pytest-cov>=6.1.1",
-    "python-dotenv>=1.1.0",
-    "pyyaml>=6.0.2",
-    "rich>=13.9.4",
-    "ruff>=0.11.13",
-    "scipy>=1.15.3",
-    "setuptools>=80.9.0",
-    "shimmy>=2.0.0",
-    "sympy>=1.13.3",
-    "tabulate>=0.9.0",
-    "tensordict>=0.8.3",
-    "termcolor>=2.4.0",
-    "testcontainers>=4.10.0",
-    "torchrl>=0.8.1",
-    "tqdm>=4.67.1",
-    "uvicorn[standard]>=0.34.2",
-    "wandb>=0.19.11",
-    "wandb-core>=0.17.0b11",
-=======
   "boto3>=1.38.32",
   "carbs",
   "colorama>=0.4.6",
@@ -106,9 +57,7 @@
   "tqdm>=4.67.1",
   "uvicorn[standard]>=0.34.2",
   "wandb>=0.19.11",
-  "wandb-carbs",
   "wandb-core>=0.17.0b11",
->>>>>>> b8014fa1
 ]
 
 [dependency-groups]
@@ -143,23 +92,15 @@
 default-groups = ["dev"]
 
 [tool.uv.workspace]
-<<<<<<< HEAD
-members = ["mettagrid"]
-=======
 members = ["mettagrid", "wandb_carbs", "app_backend", "common"]
->>>>>>> b8014fa1
 
 [tool.uv.sources]
 pufferlib = { git = "https://github.com/Metta-AI/PufferLib.git", rev = "dcd597ef1a094cc2da886f5a4ab2c7f1b27d0183" }
 carbs = { git = "https://github.com/imbue-ai/carbs.git" }
-<<<<<<< HEAD
-mettagrid = { workspace = true }
-=======
 wandb_carbs = { workspace = true }
 app_backend = { workspace = true }
 metta-mettagrid = { workspace = true }
 metta-common = { workspace = true }
->>>>>>> b8014fa1
 
 [tool.pyright]
 # Suppress warnings on editable C++ sources, see https://github.com/Metta-AI/metta/pull/852
