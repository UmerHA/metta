--- conflicted
+++ resolved
@@ -46,12 +46,6 @@
       "other": true,
       "comments": false,
       "strings": true
-<<<<<<< HEAD
-    },
-    "editor.autoIndent": "keep"
-  },
-  "C_Cpp.default.compilerPath": "/usr/bin/clang++"
-=======
     }
   },
 
@@ -68,5 +62,4 @@
     "train_dir": true,
     "outputs": true
   }
->>>>>>> 6fe9adb0
 }