{
	"folders": [
		{
			"name": "metta",
			"path": "."
		},
		{
			"path": "personal"
		}
	],
	"settings": {
		"yaml.schemas": {
			"envs/griddly/gdy-schema.json": "envs/griddly/power_grid/*.yaml"
		},
		"ruff.enable": true,
		"ruff.nativeServer": "on",
		"files.excludeGitIgnored": true,
<<<<<<< HEAD
		"files.autoGuessEncoding": false,
		"files.associations": {
			"*.pxd": "cython",
			"stdexcept": "cpp",
			"vector": "cpp"
		},
=======
>>>>>>> 24502c25
		"terminal.integrated.profiles.osx": {
			"metta-0": {
				"path": "bash",
				"args": [
					"-c",
					"WANDB_KEY=$(cat ~/.netrc | awk '/machine api.wandb.ai/{getline; getline; print $2}') && ssh -i ~/.ssh/id_ed25519 -t metta@metta0 'export WANDB_API_KEY=\"'\"$WANDB_KEY\"'\" SSH_USER=\"'\"$USER\"'\"; bash'"
				],
				"overrideName": true,
				"name": "metta-0"
			},
			"metta-1": {
				"path": "bash",
				"args": [
					"-c",
					"WANDB_KEY=$(cat ~/.netrc | awk '/machine api.wandb.ai/{getline; getline; print $2}') && ssh -i ~/.ssh/id_ed25519 -t metta@metta1 'export WANDB_API_KEY=\"'\"$WANDB_KEY\"'\" SSH_USER=\"'\"$USER\"'\"; bash'"
				],
				"overrideName": true,
				"name": "metta-1"
			},
			"metta-2": {
				"path": "bash",
				"args": [
					"-c",
					"WANDB_KEY=$(cat ~/.netrc | awk '/machine api.wandb.ai/{getline; getline; print $2}') && ssh -i ~/.ssh/id_ed25519 -t metta@metta2 'export WANDB_API_KEY=\"'\"$WANDB_KEY\"'\" SSH_USER=\"'\"$USER\"'\"; bash'"
				],
				"overrideName": true,
				"name": "metta-2"
			},
			"metta-3": {
				"path": "bash",
				"args": [
					"-c",
					"WANDB_KEY=$(cat ~/.netrc | awk '/machine api.wandb.ai/{getline; getline; print $2}') && ssh -i ~/.ssh/id_ed25519 -t metta@metta3 'export WANDB_API_KEY=\"'\"$WANDB_KEY\"'\" SSH_USER=\"'\"$USER\"'\"; bash'"
				],
				"overrideName": true,
				"name": "metta-3"
			},
			"metta-4": {
				"path": "bash",
				"args": [
					"-c",
					"WANDB_KEY=$(cat ~/.netrc | awk '/machine api.wandb.ai/{getline; getline; print $2}') && ssh -i ~/.ssh/id_ed25519 -t metta@metta4 'export WANDB_API_KEY=\"'\"$WANDB_KEY\"'\" SSH_USER=\"'\"$USER\"'\"; bash'"
				],
				"overrideName": true,
				"name": "metta-4"
			}
		},
		"terminal.integrated.cwd": "${workspaceFolder}",
		"terminal.integrated.splitCwd": "workspaceRoot"
	}
}<|MERGE_RESOLUTION|>--- conflicted
+++ resolved
@@ -15,15 +15,12 @@
 		"ruff.enable": true,
 		"ruff.nativeServer": "on",
 		"files.excludeGitIgnored": true,
-<<<<<<< HEAD
 		"files.autoGuessEncoding": false,
 		"files.associations": {
 			"*.pxd": "cython",
 			"stdexcept": "cpp",
 			"vector": "cpp"
 		},
-=======
->>>>>>> 24502c25
 		"terminal.integrated.profiles.osx": {
 			"metta-0": {
 				"path": "bash",
