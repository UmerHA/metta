--- conflicted
+++ resolved
@@ -52,25 +52,6 @@
     return $?
 }
 
-# More robust uv detection that checks direct paths
-find_uv() {
-    # First try command -v
-    if check_cmd uv; then
-        return 0
-    fi
-
-    # Check common installation paths directly
-    for path in "$HOME/.local/bin/uv" "$HOME/.cargo/bin/uv" "/opt/homebrew/bin/uv" "/usr/local/bin/uv"; do
-        if [ -x "$path" ]; then
-            # Found uv, export it directly
-            export UV_BIN="$path"
-            return 0
-        fi
-    done
-
-    return 1
-}
-
 SCRIPT_DIR="$(cd "$(dirname "$0")" && pwd)"
 
 # Common locations where uv might be installed
@@ -78,14 +59,10 @@
 
 echo "Welcome to Metta!"
 
-if ! find_uv; then
+if ! check_cmd uv; then
     echo "\nuv is not installed. Installing uv..."
     curl -LsSf https://astral.sh/uv/install.sh | sh
 
-<<<<<<< HEAD
-    # Add all common uv installation paths to PATH
-    export PATH="$HOME/.local/bin:$HOME/.cargo/bin:/opt/homebrew/bin:/usr/local/bin:$PATH"
-=======
     # Add directories containing uv to PATH (only if not already present)
     for uv_path in $UV_PATHS; do
         dir=$(dirname "$uv_path")
@@ -94,36 +71,20 @@
             *) export PATH="$dir:$PATH" ;;
         esac
     done
->>>>>>> 26ceec66
 
     # Source env files if they exist
     [ -f "$HOME/.local/bin/env" ] && . "$HOME/.local/bin/env"
     [ -f "$HOME/.cargo/env" ] && . "$HOME/.cargo/env"
-<<<<<<< HEAD
-=======
-
-    # Force shell to rescan PATH (helps in some environments)
-    hash -r 2>/dev/null || true
->>>>>>> 26ceec66
 
     # Force shell to rescan PATH (helps in some environments)
     hash -r 2>/dev/null || true
 
-    if ! find_uv; then
+    if ! check_cmd uv; then
         err "Failed to install uv. Please install it manually from https://github.com/astral-sh/uv"
     fi
 fi
 
-# Use UV_BIN if set (from direct path detection), otherwise use 'uv'
-UV="${UV_BIN:-uv}"
-
 cd "$SCRIPT_DIR" || err "Failed to change to project directory"
-<<<<<<< HEAD
-"$UV" sync || err "Failed to install Python dependencies"
-"$UV" run python -m metta.setup.metta_cli configure $PROFILE || err "Failed to run configuration"
-"$UV" run python -m metta.setup.metta_cli symlink-setup || err "Failed to set up metta command in ~/.local/bin"
-"$UV" run python -m metta.setup.metta_cli install || err "Failed to install components"
-=======
 
 # Set the project environment to ensure we use the correct venv
 export UV_PROJECT_ENVIRONMENT="${SCRIPT_DIR}/.venv"
@@ -132,7 +93,6 @@
 uv run python -m metta.setup.metta_cli symlink-setup || err "Failed to set up metta command in ~/.local/bin"
 uv run python -m metta.setup.metta_cli configure $PROFILE || err "Failed to run configuration"
 uv run python -m metta.setup.metta_cli install || err "Failed to install components"
->>>>>>> 26ceec66
 
 echo "\nSetup complete!\n"
 
