<<<<<<< HEAD
run: ???
data_dir: ./train_dir
run_dir: ${data_dir}/${run}
sweep_id: null

vectorization: multiprocessing
dashboard: false

seed: 1
device: cpu
torch_deterministic: true
eval_db_uri: wandb://artifacts/cog_eval_stats

=======
>>>>>>> 018dd76e
defaults:
  - agent: simple
  - env/mettagrid@env: simple
  - trainer: puffer
  - sweep: sweep
  - hardware: macbook
  - eval: eval_suite
  - analyzer: analyzer

seed: 1
eval_db_uri: wandb://artifacts/eval_stats
run: ???
data_dir: ./train_dir
run_dir: ${data_dir}/${run}
sweep_id: null

torch_deterministic: true
vectorization: multiprocessing
dashboard: false

wandb:
  enabled: False
  track: False
  project: metta
  entity: metta-research
  group: metta
  name: ${run}<|MERGE_RESOLUTION|>--- conflicted
+++ resolved
@@ -1,19 +1,3 @@
-<<<<<<< HEAD
-run: ???
-data_dir: ./train_dir
-run_dir: ${data_dir}/${run}
-sweep_id: null
-
-vectorization: multiprocessing
-dashboard: false
-
-seed: 1
-device: cpu
-torch_deterministic: true
-eval_db_uri: wandb://artifacts/cog_eval_stats
-
-=======
->>>>>>> 018dd76e
 defaults:
   - agent: simple
   - env/mettagrid@env: simple
