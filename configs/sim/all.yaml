defaults:
  - sim_suite
  - _self_

name: all

simulations:
  navigation/emptyspace_withinsight:
    env: env/mettagrid/navigation/evals/emptyspace_withinsight
  navigation/emptyspace_outofsight:
    env: env/mettagrid/navigation/evals/emptyspace_outofsight
  navigation/emptyspace_sparse:
    env: env/mettagrid/navigation/evals/emptyspace_sparse
  navigation/walls_withinsight:
    env: env/mettagrid/navigation/evals/walls_withinsight
  navigation/walls_outofsight:
    env: env/mettagrid/navigation/evals/walls_outofsight
  navigation/walls_sparse:
    env: env/mettagrid/navigation/evals/walls_sparse
  navigation/cylinder:
    env: env/mettagrid/navigation/evals/cylinder
  navigation/obstacles0:
    env: env/mettagrid/navigation/evals/obstacles0
  navigation/obstacles1:
    env: env/mettagrid/navigation/evals/obstacles1
  navigation/obstacles2:
    env: env/mettagrid/navigation/evals/obstacles2
  navigation/obstacles3:
    env: env/mettagrid/navigation/evals/obstacles3
  navigation/corridors:
    env: env/mettagrid/navigation/evals/corridors
  navigation/labyrinth:
    env: env/mettagrid/navigation/evals/labyrinth
  navigation/radialmaze:
    env: env/mettagrid/navigation/evals/radialmaze
    policy_agents_pct: 1.0
  npc/simple:
    env: env/mettagrid/simple
    policy_agents_pct: 0.5
    npc_policy_uri: wandb://run/b.alex.robust.npc.s.s.004
  objectuse/altar_use_free:
    env: env/mettagrid/object_use/evals/altar_use_free
    policy_agents_pct: 1.0
  objectuse/armory_use_free:
    env: env/mettagrid/object_use/evals/armory_use_free
    policy_agents_pct: 1.0
  objectuse/armory_use:
    env: env/mettagrid/object_use/evals/armory_use
    policy_agents_pct: 1.0
  objectuse/generator_use_free:
    env: env/mettagrid/object_use/evals/generator_use_free
    policy_agents_pct: 1.0
  objectuse/generator_use:
    env: env/mettagrid/object_use/evals/generator_use
    policy_agents_pct: 1.0
  objectuse/lasery_use_free:
    env: env/mettagrid/object_use/evals/lasery_use_free
    policy_agents_pct: 1.0
  objectuse/lasery_use:
    env: env/mettagrid/object_use/evals/lasery_use
    policy_agents_pct: 1.0
  objectuse/mine_use:
    env: env/mettagrid/object_use/evals/mine_use
    policy_agents_pct: 1.0
  objectuse/shoot_out:
    env: env/mettagrid/object_use/evals/shoot_out
    policy_agents_pct: 1.0
  objectuse/swap_in:
    env: env/mettagrid/object_use/evals/swap_in
    policy_agents_pct: 1.0
  objectuse/swap_out:
    env: env/mettagrid/object_use/evals/swap_out
    policy_agents_pct: 1.0
  objectuse/temple_use_free:
    env: env/mettagrid/object_use/evals/temple_use_free
    policy_agents_pct: 1.0
  objectuse/full_sequence:
    env: env/mettagrid/object_use/evals/full_sequence
  navsequence/cylinder:
    env: env/mettagrid/navigation_sequence/evals/cylinder
  navsequence/obstacles0:
    env: env/mettagrid/navigation_sequence/evals/obstacles0
  navsequence/obstacles1:
    env: env/mettagrid/navigation_sequence/evals/obstacles1
  navsequence/obstacles2:
    env: env/mettagrid/navigation_sequence/evals/obstacles2
  navsequence/obstacles3:
    env: env/mettagrid/navigation_sequence/evals/obstacles3
  navsequence/corridors:
    env: env/mettagrid/navigation_sequence/evals/corridors
  navsequence/cylinder_easy:
    env: env/mettagrid/navigation_sequence/evals/cylinder_easy
  navsequence/honeypot:
    env: env/mettagrid/navigation_sequence/evals/honeypot
  navsequence/knotty:
    env: env/mettagrid/navigation_sequence/evals/knotty
  navsequence/memory_palace:
    env: env/mettagrid/navigation_sequence/evals/memory_palace
  navsequence/radial_large:
    env: env/mettagrid/navigation_sequence/evals/radial_large
  navsequence/radial_mini:
    env: env/mettagrid/navigation_sequence/evals/radial_mini
  navsequence/radial_small:
    env: env/mettagrid/navigation_sequence/evals/radial_small
  navsequence/swirls:
    env: env/mettagrid/navigation_sequence/evals/swirls
  navsequence/thecube:
    env: env/mettagrid/navigation_sequence/evals/thecube
  navsequence/walkaround:
    env: env/mettagrid/navigation_sequence/evals/walkaround
<<<<<<< HEAD
=======
  memory/easy:
    env: env/mettagrid/memory/evals/easy
  memory/medium:
    env: env/mettagrid/memory/evals/medium
  memory/hard:
    env: env/mettagrid/memory/evals/hard
>>>>>>> 0858fc61
  memory/access_cross:
    env: env/mettagrid/memory/evals/access_cross
  memory/boxout:
    env: env/mettagrid/memory/evals/boxout
  memory/choose_wisely:
    env: env/mettagrid/memory/evals/choose_wisely
  memory/corners:
    env: env/mettagrid/memory/evals/corners
  memory/easy_sequence:
    env: env/mettagrid/memory/evals/easy_sequence
  memory/hall_of_mirrors:
    env: env/mettagrid/memory/evals/hall_of_mirrors
  memory/hard_sequence:
    env: env/mettagrid/memory/evals/hard_sequence
  memory/journey_home:
    env: env/mettagrid/memory/evals/journey_home
  memory/little_landmark_easy:
    env: env/mettagrid/memory/evals/little_landmark_easy
  memory/little_landmark_hard:
    env: env/mettagrid/memory/evals/little_landmark_hard
  memory/lobster_legs_cues:
    env: env/mettagrid/memory/evals/lobster_legs_cues
  memory/lobster_legs:
    env: env/mettagrid/memory/evals/lobster_legs
  memory/medium_sequence:
    env: env/mettagrid/memory/evals/medium_sequence
  memory/memory_swirls_hard:
    env: env/mettagrid/memory/evals/memory_swirls_hard
  memory/memory_swirls:
    env: env/mettagrid/memory/evals/memory_swirls
  memory/passing_things:
    env: env/mettagrid/memory/evals/passing_things
  memory/spacey_memory:
    env: env/mettagrid/memory/evals/spacey_memory
  memory/tease:
    env: env/mettagrid/memory/evals/tease
  memory/venture_out:
    env: env/mettagrid/memory/evals/venture_out
  memory/which_way:
    env: env/mettagrid/memory/evals/which_way
  memory/tease_small:
    env: env/mettagrid/memory/evals/tease_small
  memory/you_shall_not_pass:
    env: env/mettagrid/memory/evals/you_shall_not_pass<|MERGE_RESOLUTION|>--- conflicted
+++ resolved
@@ -108,15 +108,6 @@
     env: env/mettagrid/navigation_sequence/evals/thecube
   navsequence/walkaround:
     env: env/mettagrid/navigation_sequence/evals/walkaround
-<<<<<<< HEAD
-=======
-  memory/easy:
-    env: env/mettagrid/memory/evals/easy
-  memory/medium:
-    env: env/mettagrid/memory/evals/medium
-  memory/hard:
-    env: env/mettagrid/memory/evals/hard
->>>>>>> 0858fc61
   memory/access_cross:
     env: env/mettagrid/memory/evals/access_cross
   memory/boxout:
