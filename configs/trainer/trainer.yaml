_target_: metta.rl.trainer.MettaTrainer

num_workers: ???

curriculum: /env/mettagrid/curriculum/simple
<<<<<<< HEAD
env_overrides:
  desync_episodes: false
=======
env_overrides: {}

>>>>>>> 047231ba
initial_policy:
  uri: null
  type: top
  range: 1
  metric: epoch
  filters: {}

checkpoint_dir: ${run_dir}/checkpoints

evaluate_interval: 300
checkpoint_interval: 60
wandb_checkpoint_interval: 300
grad_mean_variance_interval: 0 # 0 to disable
replay_interval: ${trainer.evaluate_interval}
replay_dir: s3://softmax-public/replays/${run}

<<<<<<< HEAD
# Average reward settings
average_reward: false # Set to true to use average reward optimization
average_reward_alpha: 0.01 # Smoothing factor for 100k step average (ln(2)/100000)
=======

total_timesteps: 50_000_000_000

clip_coef: 0.1
ent_coef: 0.0021
gae_lambda: 0.916
gamma: 0.977

# optimizer:
#   type: muon
#   beta1: 0.943
#   beta2: 0.9997
#   eps: 1.82e-13
#   learning_rate: 0.000238167
#   weight_decay: 0

optimizer:
  type: adam
  beta1: 0.9
  beta2: 0.999
  eps: 1e-12
  learning_rate: 0.0004573146765703167
  weight_decay: 0

lr_scheduler:
  enabled: false
  anneal_lr: false
  warmup_steps: null
  schedule_type: null

max_grad_norm: 0.5
vf_clip_coef: 0.1
vf_coef: 0.44
l2_reg_loss_coef: 0
l2_init_loss_coef: 0

# Prioritized experience replay parameters
prioritized_experience_replay:
  prio_alpha: 0.0  # Default to uniform sampling (0.0 = uniform, >0 = prioritized)
  prio_beta0: 0.6  # Initial importance sampling correction

norm_adv: true
clip_vloss: true
target_kl: null

# V-trace clipping parameters (for off-policy corrections)
vtrace:
  vtrace_rho_clip: 1.0  # Default: on-policy (no off-policy correction)
  vtrace_c_clip: 1.0    # Default: on-policy bootstrapping

zero_copy: true
require_contiguous_env_ids: false
verbose: true

batch_size: 262144
minibatch_size: 16384
bptt_horizon: 64
update_epochs: 1

cpu_offload: false
compile: false
compile_mode: reduce-overhead
profiler_interval_epochs: 10000

forward_pass_minibatch_target_size: 2048
async_factor: 2

kickstart:
  teacher_uri: null
  action_loss_coef: 1
  value_loss_coef: 1
  anneal_ratio: 0.65 # ratio of kickstart_steps to anneal to 0 coef
  kickstart_steps: 1_000_000_000
  additional_teachers:
    # - teacher_uri: wandb://run/m_alexv_ks_dr_lam_001:v22
    #   action_loss_coef: 0.5
    #   value_loss_coef: 0.6
    #  - teacher_uri: wandb://run/mettabox_cogeval_defaults_lowent_initialized0005:v95
    #    action_loss_coef: 1
    #    value_loss_coef: 1
>>>>>>> 047231ba
<|MERGE_RESOLUTION|>--- conflicted
+++ resolved
@@ -3,13 +3,8 @@
 num_workers: ???
 
 curriculum: /env/mettagrid/curriculum/simple
-<<<<<<< HEAD
-env_overrides:
-  desync_episodes: false
-=======
 env_overrides: {}
 
->>>>>>> 047231ba
 initial_policy:
   uri: null
   type: top
@@ -25,12 +20,6 @@
 grad_mean_variance_interval: 0 # 0 to disable
 replay_interval: ${trainer.evaluate_interval}
 replay_dir: s3://softmax-public/replays/${run}
-
-<<<<<<< HEAD
-# Average reward settings
-average_reward: false # Set to true to use average reward optimization
-average_reward_alpha: 0.01 # Smoothing factor for 100k step average (ln(2)/100000)
-=======
 
 total_timesteps: 50_000_000_000
 
@@ -69,8 +58,8 @@
 
 # Prioritized experience replay parameters
 prioritized_experience_replay:
-  prio_alpha: 0.0  # Default to uniform sampling (0.0 = uniform, >0 = prioritized)
-  prio_beta0: 0.6  # Initial importance sampling correction
+  prio_alpha: 0.0 # Default to uniform sampling (0.0 = uniform, >0 = prioritized)
+  prio_beta0: 0.6 # Initial importance sampling correction
 
 norm_adv: true
 clip_vloss: true
@@ -78,8 +67,8 @@
 
 # V-trace clipping parameters (for off-policy corrections)
 vtrace:
-  vtrace_rho_clip: 1.0  # Default: on-policy (no off-policy correction)
-  vtrace_c_clip: 1.0    # Default: on-policy bootstrapping
+  vtrace_rho_clip: 1.0 # Default: on-policy (no off-policy correction)
+  vtrace_c_clip: 1.0 # Default: on-policy bootstrapping
 
 zero_copy: true
 require_contiguous_env_ids: false
@@ -110,5 +99,4 @@
     #   value_loss_coef: 0.6
     #  - teacher_uri: wandb://run/mettabox_cogeval_defaults_lowent_initialized0005:v95
     #    action_loss_coef: 1
-    #    value_loss_coef: 1
->>>>>>> 047231ba
+    #    value_loss_coef: 1