--- conflicted
+++ resolved
@@ -27,22 +27,6 @@
 
 total_timesteps: 50_000_000_000
 
-<<<<<<< HEAD
-clip_coef: 0.15
-ent_coef: 0.017
-gae_lambda: 0.84
-gamma: 0.99
-
-# optimizer:
-#   type: muon
-#   beta1: 0.943
-#   beta2: 0.9997
-#   eps: 1.82e-13
-#   learning_rate: 0.000238167
-#   weight_decay: 0
-=======
->>>>>>> 3af59ac4
-
 optimizer:
   type: adam
   beta1: 0.89
@@ -57,23 +41,19 @@
   warmup_steps: null
   schedule_type: null
 
-<<<<<<< HEAD
-max_grad_norm: 2.6
-vf_clip_coef: 0.16
-vf_coef: 3.2
-l2_reg_loss_coef: 0
-l2_init_loss_coef: 0
-=======
 ppo:
-  max_grad_norm: 0.5
-  vf_clip_coef: 0.1
-  vf_coef: 0.44
+  clip_coef: 0.15
+  ent_coef: 0.017
+  gae_lambda: 0.84
+  gamma: 0.99
+  max_grad_norm: 2.6
+  vf_clip_coef: 0.16
+  vf_coef: 3.2
   l2_reg_loss_coef: 0
   l2_init_loss_coef: 0
   norm_adv: true
   clip_vloss: true
   target_kl: null
->>>>>>> 3af59ac4
 
 # Prioritized experience replay parameters
 prioritized_experience_replay:
