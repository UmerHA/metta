--- conflicted
+++ resolved
@@ -75,13 +75,8 @@
 require_contiguous_env_ids: false
 verbose: true
 
-<<<<<<< HEAD
-batch_size: 262144
-minibatch_size: 16384 
-=======
 batch_size: 524288
 minibatch_size: 16384
->>>>>>> fa16f225
 bptt_horizon: 64
 update_epochs: 1
 
