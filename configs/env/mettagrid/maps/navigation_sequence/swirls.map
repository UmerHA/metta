<<<<<<< HEAD
###########################################
#.........................................#
#.........##########......................#
#.........#....n...#......................#
#.........#........#...........@..........#
#.........#####....#......................#
#..................#......................#
#...........########......................#
#.........................................#
#..................#############..........#
#..................#...........#..........#
#..................#....#..m...#..........#
#.......................#......#..........#
#.......................#......#..........#
#.......................########..........#
#....#######..............................#
#....#...._#..............................#
#....#.....#..............................#
#....#.....#..............................#
#....#..####..............................#
#....#....................................#
#....#####................................#
#.........................................#
#.........................................#
###########################################
=======
WWWWWWWWWWWWWWWWWWWWWWWWWWWWWWWWWWWWWWWWWWW
W                                         W
W         WWWWWWWWWW   A                  W
W         W    m   W                      W
W         W        W                      W
W         WWWWW    W                      W
W                  W                      W
W           WWWWWWWW                      W
W                                         W
W                  WWWWWWWWWWWWW          W
W                  W           W          W
W                  W    W  n   W          W
W                       W      W          W
W                       W      W          W
W                       WWWWWWWW          W
W    WWWWWWW                              W
W    W    aW                              W
W    W     W                              W
W    W     W                              W
W    W  WWWW                              W
W    W                                    W
W    WWWWW                                W
W                                         W
W                                         W
WWWWWWWWWWWWWWWWWWWWWWWWWWWWWWWWWWWWWWWWWWW
>>>>>>> 7d9812b9
<|MERGE_RESOLUTION|>--- conflicted
+++ resolved
@@ -1,4 +1,3 @@
-<<<<<<< HEAD
 ###########################################
 #.........................................#
 #.........##########......................#
@@ -23,31 +22,4 @@
 #....#####................................#
 #.........................................#
 #.........................................#
-###########################################
-=======
-WWWWWWWWWWWWWWWWWWWWWWWWWWWWWWWWWWWWWWWWWWW
-W                                         W
-W         WWWWWWWWWW   A                  W
-W         W    m   W                      W
-W         W        W                      W
-W         WWWWW    W                      W
-W                  W                      W
-W           WWWWWWWW                      W
-W                                         W
-W                  WWWWWWWWWWWWW          W
-W                  W           W          W
-W                  W    W  n   W          W
-W                       W      W          W
-W                       W      W          W
-W                       WWWWWWWW          W
-W    WWWWWWW                              W
-W    W    aW                              W
-W    W     W                              W
-W    W     W                              W
-W    W  WWWW                              W
-W    W                                    W
-W    WWWWW                                W
-W                                         W
-W                                         W
-WWWWWWWWWWWWWWWWWWWWWWWWWWWWWWWWWWWWWWWWWWW
->>>>>>> 7d9812b9
+###########################################