WWWWWWWWWWWWWWWWWW
W       A        W
W                W
W                W
WWWWWW     WWWWWWW
<<<<<<< HEAD
W  a W     W  n  W
W    W     W     W
W    W     W     W
W    W     W     W
W n  W     W     W
W    W     W a   W
W    W     W     W
W  m W     W m   W
=======
W  a W     W  a  W
W    W     W     W
W    W     W     W
W    W     W     W
W a  W     W     W
W    W     W a   W
W    W     W     W
W  a W     W a   W
>>>>>>> bacce50a4e64e5e597c39e56412d57c3d2af06cb
W    W     W     W
W    W     WWWWWWW
W    W     W     W
W    W     W     W
W    W     W     W
W    W     W     W
W    W     W     W
W    W     W     W
W    W     W     W
W    W     W     W
W    W     W     W
W    W     W     W
W    W     W     W
W    W     W     W
W    W     W     W
W    W     W     W
W    W     W     W
W    W     W     W
W                W
W                W
W                W
<<<<<<< HEAD
WWWWWWWWWWWWWWWWWW
=======
WWWWWWWWWWWWWWWWWW
>>>>>>> bacce50a4e64e5e597c39e56412d57c3d2af06cb<|MERGE_RESOLUTION|>--- conflicted
+++ resolved
@@ -3,7 +3,6 @@
 W                W
 W                W
 WWWWWW     WWWWWWW
-<<<<<<< HEAD
 W  a W     W  n  W
 W    W     W     W
 W    W     W     W
@@ -12,16 +11,6 @@
 W    W     W a   W
 W    W     W     W
 W  m W     W m   W
-=======
-W  a W     W  a  W
-W    W     W     W
-W    W     W     W
-W    W     W     W
-W a  W     W     W
-W    W     W a   W
-W    W     W     W
-W  a W     W a   W
->>>>>>> bacce50a4e64e5e597c39e56412d57c3d2af06cb
 W    W     W     W
 W    W     WWWWWWW
 W    W     W     W
@@ -43,8 +32,4 @@
 W                W
 W                W
 W                W
-<<<<<<< HEAD
-WWWWWWWWWWWWWWWWWW
-=======
-WWWWWWWWWWWWWWWWWW
->>>>>>> bacce50a4e64e5e597c39e56412d57c3d2af06cb+WWWWWWWWWWWWWWWWWW