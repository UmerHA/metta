--- conflicted
+++ resolved
@@ -24,14 +24,5 @@
         "varied_terrain/cylinder-world_small",
       ]
   game.map_builder.room.objects.altar:
-<<<<<<< HEAD
-    range: [10, 25]
-    bins: 2
-
-env_overrides:
-  game:
-    num_agents: 12
-=======
     range: [10, 50]
-    bins: 3
->>>>>>> 1b64f989
+    bins: 3