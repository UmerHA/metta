--- conflicted
+++ resolved
@@ -2,12 +2,6 @@
 
 env_cfg_template: /env/mettagrid/object_use/training/easy_all_objects
 
-<<<<<<< HEAD
-<<<<<<< HEAD
-env_overrides:
-  game:
-    num_agents: 24
-=======
 buckets:
   game.map_builder.room.width:
     range: [20, 60]
@@ -47,9 +41,6 @@
   objects.mine.red.cooldown:
     range: [10, 60]
     bins: 2
->>>>>>> c5e61b5933af7303c7096a3e2600c034f8aa41bc
-=======
 env_overrides:
   game:
-    num_agents: 24
->>>>>>> e31115c2
+    num_agents: 24