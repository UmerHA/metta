_target_: metta.mettagrid.curriculum.bucketed.BucketedCurriculum

env_cfg_template: /env/mettagrid/object_use/training/easy_all_objects

buckets:
<<<<<<< HEAD
  game.agent.rewards.laser:
    range: [0.01, 0.5]
  game.agent.rewards.armor:
    range: [0.01, 0.5]
  game.agent.rewards.blueprint:
    range: [0.01, 0.5]
  game.map_builder.room.width:
    range: [15, 50]
    bins: 2
  game.map_builder.room.height:
    range: [15, 50]
    bins: 2
  game.map_builder.room.objects.altar:
    range: [1, 5]
  game.map_builder.room.objects.generator_red:
    range: [1, 5]
  game.map_builder.room.objects.mine_red:
    range: [1, 5]
  game.map_builder.room.objects.wall:
    range: [1, 20]
  game.map_builder.room.objects.block:
    range: [1, 20]
  game.map_builder.room.objects.lasery:
    range: [1, 5]
  game.map_builder.room.objects.lab:
    range: [1, 5]
  game.map_builder.room.objects.factory:
    range: [1, 5]
  game.map_builder.room.objects.temple:
    range: [1, 5]

  objects.altar.initial_items:
    values: [0, 1]
  objects.altar.cooldown:
    range: [10, 60]
    bins: 2
  objects.generator_red.initial_items:
    range: [0, 1]
  objects.generator_red.cooldown:
    range: [10, 60]
    bins: 2
  objects.mine_red.cooldown:
=======
  game.map_builder.room.width:
    range: [20, 60]
    bins: 2
  game.map_builder.room.height:
    range: [20, 60]
    bins: 2
  game.map_builder.room.objects.altar:
    range: [1, 3]
  game.map_builder.room.objects.generator.red:
    range: [1, 3]
  game.map_builder.room.objects.mine.red:
    range: [1, 3]
  game.map_builder.room.objects.wall:
    range: [1, 3]
  game.map_builder.room.objects.block:
    range: [1, 3]
  game.map_builder.room.objects.lasery:
    range: [1, 3]
  game.map_builder.room.objects.lab:
    range: [1, 3]
  game.map_builder.room.objects.factory:
    range: [1, 3]
  game.map_builder.room.objects.temple:
    range: [1, 3]

  objects.altar.initial_items:
    range: [0, 1]
  objects.altar.cooldown:
    range: [10, 60]
    bins: 2
  objects.generator.red.initial_items:
    range: [0, 1]
  objects.generator.red.cooldown:
    range: [10, 60]
    bins: 2
  objects.mine.red.cooldown:
>>>>>>> 45313276
    range: [10, 60]
    bins: 2
env_overrides:
  game:
    num_agents: 24<|MERGE_RESOLUTION|>--- conflicted
+++ resolved
@@ -3,50 +3,6 @@
 env_cfg_template: /env/mettagrid/object_use/training/easy_all_objects
 
 buckets:
-<<<<<<< HEAD
-  game.agent.rewards.laser:
-    range: [0.01, 0.5]
-  game.agent.rewards.armor:
-    range: [0.01, 0.5]
-  game.agent.rewards.blueprint:
-    range: [0.01, 0.5]
-  game.map_builder.room.width:
-    range: [15, 50]
-    bins: 2
-  game.map_builder.room.height:
-    range: [15, 50]
-    bins: 2
-  game.map_builder.room.objects.altar:
-    range: [1, 5]
-  game.map_builder.room.objects.generator_red:
-    range: [1, 5]
-  game.map_builder.room.objects.mine_red:
-    range: [1, 5]
-  game.map_builder.room.objects.wall:
-    range: [1, 20]
-  game.map_builder.room.objects.block:
-    range: [1, 20]
-  game.map_builder.room.objects.lasery:
-    range: [1, 5]
-  game.map_builder.room.objects.lab:
-    range: [1, 5]
-  game.map_builder.room.objects.factory:
-    range: [1, 5]
-  game.map_builder.room.objects.temple:
-    range: [1, 5]
-
-  objects.altar.initial_items:
-    values: [0, 1]
-  objects.altar.cooldown:
-    range: [10, 60]
-    bins: 2
-  objects.generator_red.initial_items:
-    range: [0, 1]
-  objects.generator_red.cooldown:
-    range: [10, 60]
-    bins: 2
-  objects.mine_red.cooldown:
-=======
   game.map_builder.room.width:
     range: [20, 60]
     bins: 2
@@ -83,7 +39,6 @@
     range: [10, 60]
     bins: 2
   objects.mine.red.cooldown:
->>>>>>> 45313276
     range: [10, 60]
     bins: 2
 env_overrides:
