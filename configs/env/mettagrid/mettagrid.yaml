--- conflicted
+++ resolved
@@ -29,12 +29,6 @@
     rewards:
       # action_failure_penalty: 0.00001
       action_failure_penalty: 0
-<<<<<<< HEAD
-      ore.red: 0.1
-      ore.blue: 0.1
-      ore.green: 0.1
-      battery: 0.4
-=======
 
       ore.red: 0.005
       ore.blue: 0.005
@@ -42,7 +36,6 @@
       ore_max: 4
 
       battery: 0.01
->>>>>>> c7e782ff
       battery_max: 5
 
       heart: 1
