--- conflicted
+++ resolved
@@ -1,9 +1,4 @@
 sampling: 0
-<<<<<<< HEAD
-
-desync_episodes: false
-=======
->>>>>>> 01647b2c
 replay_level_prob: 0.2
 game:
   num_agents: ???
