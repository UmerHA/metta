sampling: 0
desync_episodes: false
replay_level_prob: 0.9
game:
  num_agents: ???
  obs_width: 11
  obs_height: 11
  use_observation_tokens: true
<<<<<<< HEAD
  num_observation_tokens: 300
=======
  num_observation_tokens: 128
>>>>>>> 48db9508
  max_steps: 1000

  diversity_bonus:
    enabled: false
    similarity_coef: 0.5 # Coefficient for within-group similarity
    diversity_coef: 0.5 # Coefficient for between-group diversity

  agent:
    default_item_max: ${sampling:0, 100, 50}
    # the agent should be able to pick up as many hearts as they want, even if
    # "normal" item limits are lower
    heart_max: 255
    freeze_duration: ${sampling:0, 200, 10}
    hp: 10
    rewards:
      # action_failure_penalty: 0.00001
      action_failure_penalty: 0

      ore.red: 0.005
      ore.blue: 0.005
      ore.green: 0.005
      ore.red_max: 4
      ore.blue_max: 4
      ore.green_max: 4
      battery.red: 0.01
      battery.blue: 0.01
      battery.green: 0.01
      battery.red_max: 5
      battery.blue_max: 5
      battery.green_max: 5
      heart: 1
      heart_max: 1000

  groups:
    agent:
      id: 0
      sprite: 0
      props: {}

    team_1:
      id: 1
      sprite: 1
      group_reward_pct: 0.5
      props: {}

    team_2:
      id: 2
      sprite: 4
      group_reward_pct: 0.5
      props: {}

    team_3:
      id: 3
      sprite: 8
      group_reward_pct: 0.5
      props: {}

    team_4:
      id: 4
      sprite: 1
      group_reward_pct: 0.5
      props: {}

    prey:
      id: 5
      sprite: 12
      props: {}

    predator:
      id: 6
      sprite: 6
      props: {}

  objects:
    altar:
      hp: 30
      input_battery.red: 3
      output_heart: 1
      max_output: 5
      conversion_ticks: 1
      cooldown: ${sampling:1, 20, 10}
      initial_items: 1

    mine.red:
      hp: 30
      output_ore.red: 1
      color: 0
      max_output: 5
      conversion_ticks: 1
      cooldown: ${sampling:0, 100, 50}
      initial_items: 1

    mine.blue:
      hp: 30
      color: 1
      output_ore.blue: 1
      max_output: 5
      conversion_ticks: 1
      cooldown: ${sampling:0, 100, 50}
      initial_items: 1

    mine.green:
      hp: 30
      output_ore.green: 1
      color: 2
      max_output: 5
      conversion_ticks: 1
      cooldown: ${sampling:0, 100, 50}
      initial_items: 1

    generator.red:
      hp: 30
      input_ore.red: 1
      output_battery.red: 1
      color: 0
      max_output: 5
      conversion_ticks: 1
      cooldown: ${sampling:0, 50, 25}
      initial_items: 1

    generator.blue:
      hp: 30
      input_ore.blue: 1
      output_battery.blue: 1
      color: 1
      max_output: 5
      conversion_ticks: 1
      cooldown: ${sampling:0, 50, 25}
      initial_items: 1

    generator.green:
      hp: 30
      input_ore.green: 1
      output_battery.green: 1
      color: 2
      max_output: 5
      conversion_ticks: 1
      cooldown: ${sampling:0, 50, 25}
      initial_items: 1

    armory:
      hp: 30
      input_ore.red: 3
      output_armor: 1
      max_output: 5
      conversion_ticks: 1
      cooldown: ${sampling:0, 20, 10}
      initial_items: 1

    lasery:
      hp: 30
      input_ore.red: 1
      input_battery.red: 2
      output_laser: 1
      max_output: 5
      conversion_ticks: 1
      cooldown: ${sampling:0, 20, 10}
      initial_items: 1

    lab:
      hp: 30
      input_ore.red: 3
      input_battery.red: 3
      output_blueprint: 1
      max_output: 5
      conversion_ticks: 1
      cooldown: ${sampling:0, 10, 5}
      initial_items: 1

    factory:
      hp: 30
      input_blueprint: 1
      input_ore.red: 5
      input_battery.red: 5
      output_armor: 5
      output_laser: 5
      max_output: 5
      conversion_ticks: 1
      cooldown: ${sampling:0, 10, 5}
      initial_items: 1

    temple:
      hp: 30
      input_heart: 1
      input_blueprint: 1
      output_heart: 5
      max_output: 5
      conversion_ticks: 1
      cooldown: ${sampling:0, 10, 5}
      initial_items: 1

    wall:
      hp: ${sampling:1, 20, 10}
      swappable: false

    block:
      hp: ${sampling:1, 20, 10}
      swappable: true

  actions:
    noop:
      enabled: true
    move:
      enabled: true
    rotate:
      enabled: true
    put_items:
      enabled: true
    get_items:
      enabled: true
    attack:
      enabled: true
    swap:
      enabled: true
    change_color:
      enabled: true

  reward_sharing:
    groups:
      team_1:
        team_1: 0.5
      team_2:
        team_2: 0.5
      team_3:
        team_3: 0.5
      team_4:
        team_4: 0.5<|MERGE_RESOLUTION|>--- conflicted
+++ resolved
@@ -6,11 +6,7 @@
   obs_width: 11
   obs_height: 11
   use_observation_tokens: true
-<<<<<<< HEAD
   num_observation_tokens: 300
-=======
-  num_observation_tokens: 128
->>>>>>> 48db9508
   max_steps: 1000
 
   diversity_bonus:
