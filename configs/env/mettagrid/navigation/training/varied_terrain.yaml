--- conflicted
+++ resolved
@@ -22,32 +22,9 @@
 
   objects:
     altar:
-<<<<<<< HEAD
-      cooldown: 255
-      initial_items: 1
-
-  actions:
-    noop:
-      enabled: true
-    move:
-      enabled: true
-    rotate:
-      enabled: true
-    put_items:
-      enabled: false
-    get_items:
-      enabled: true
-    attack:
-      enabled: false
-    swap:
-      enabled: false
-    change_color:
-      enabled: false
-=======
       cooldown: 100
       input_battery: 0
       output_heart: 1
       max_output: 5
       conversion_ticks: 1
-      initial_items: 0
->>>>>>> bacc2819
+      initial_items: 0