--- conflicted
+++ resolved
@@ -13,13 +13,8 @@
       _target_: metta.mettagrid.room.terrain_from_numpy.TerrainFromNumpy
       border_width: 3
       agents: 1
-<<<<<<< HEAD
-      border_width: 2
-      dir: ???
-=======
       objects:
         altar: 15
->>>>>>> 1b64f989
   objects:
     altar:
       cooldown: 1000
