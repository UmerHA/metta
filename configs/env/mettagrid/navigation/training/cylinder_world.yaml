defaults:
  - /env/mettagrid/navigation/training/defaults@
  - _self_

game:
  num_agents: 4
  map_builder:
    room:
      dir: ${choose:varied_terrain/cylinder-world_large,varied_terrain/cylinder-world_medium,varied_terrain/cylinder-world_small}
<<<<<<< HEAD
      objects:
        altar: 12
=======
>>>>>>> 1b64f989
  objects:
    altar:
      cooldown: 1000
      input_battery.red: 3
      output_heart: 1
      max_output: 5
      conversion_ticks: 1
      initial_items: 1<|MERGE_RESOLUTION|>--- conflicted
+++ resolved
@@ -7,11 +7,6 @@
   map_builder:
     room:
       dir: ${choose:varied_terrain/cylinder-world_large,varied_terrain/cylinder-world_medium,varied_terrain/cylinder-world_small}
-<<<<<<< HEAD
-      objects:
-        altar: 12
-=======
->>>>>>> 1b64f989
   objects:
     altar:
       cooldown: 1000
