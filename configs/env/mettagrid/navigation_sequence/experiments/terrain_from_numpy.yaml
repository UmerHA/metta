--- conflicted
+++ resolved
@@ -29,18 +29,9 @@
     altar:
       input_battery.red: 1
       initial_items: ${choose:0,0,0,1}
-<<<<<<< HEAD
       cooldown: 1000
-    generator.red:
+    generator_red:
       initial_items: ${choose:0,0,0,1}
       cooldown: 1000
-    mine.red:
-      cooldown: 1000
-=======
-      cooldown: ${sampling:5, 20, 10}
-    generator_red:
-      initial_items: ${choose:0,0,0,1}
-      cooldown: ${sampling:5, 20, 10}
     mine_red:
-      cooldown: ${sampling:15, 50, 10}
->>>>>>> 4e0067a2
+      cooldown: 1000