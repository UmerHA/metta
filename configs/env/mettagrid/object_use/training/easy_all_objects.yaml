--- conflicted
+++ resolved
@@ -11,21 +11,12 @@
     rewards:
       # action_failure_penalty: 0.00001
       action_failure_penalty: 0
-<<<<<<< HEAD
       ore.red: 0.01
       battery.red: 0.1
       battery.red_max: 5
       laser: 0.1
       armor: 0.1
       blueprint: 0.1
-=======
-      ore.red: ${sampling:0.005,0.1, 0.01}
-      battery.red: ${sampling:0.01,0.5, 0.1}
-      battery.red_max: 5
-      laser: ${sampling:0.01,0.5, 0.1}
-      armor: ${sampling:0.01,0.5, 0.1}
-      blueprint: ${sampling:0.01,0.5, 0.1}
->>>>>>> 4fe8bd30
       heart: 1
       heart_max: 1000
   map_builder:
