defaults:
  - /env/mettagrid/mettagrid_deterministic@
  - _self_

sampling: 1

game:
  num_agents: 4
  agent:
    default_item_max: 100

    rewards:
      # action_failure_penalty: 0.00001
      action_failure_penalty: 0
      ore.red: 0.01
      battery.red: 0.1
      battery.red_max: 5
      laser: 0.1
      armor: 0.1
      blueprint: 0.1
      heart: 1
      heart_max: 1000
  map_builder:
    _target_: metta.mettagrid.room.multi_room.MultiRoom
    num_rooms: ${..num_agents}

    border_width: 6

    room:
<<<<<<< HEAD
      _target_: mettagrid.room.random.Random
=======
      _target_: metta.mettagrid.room.random.Random
>>>>>>> f68b0d79
      width: 30
      height: 30
      border_width: 3
      agents: 1
      objects:
        mine.red: 2
        generator.red: 3
        altar: 1
        armory: 1
        lasery: 1
        lab: 1
        factory: 1
        temple: 1

        block: 3
        wall: 3

  objects:
    altar:
      initial_items: 0
      cooldown: 25
    generator.red:
      initial_items: 0
      cooldown: 30
    mine.red:
      cooldown: 30<|MERGE_RESOLUTION|>--- conflicted
+++ resolved
@@ -27,11 +27,7 @@
     border_width: 6
 
     room:
-<<<<<<< HEAD
-      _target_: mettagrid.room.random.Random
-=======
       _target_: metta.mettagrid.room.random.Random
->>>>>>> f68b0d79
       width: 30
       height: 30
       border_width: 3
