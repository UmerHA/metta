defaults:
  - /env/mettagrid/object_use/evals/defaults@
  - _self_

game:
  max_steps: 80
  objects:
    mine_red:
      initial_items: 0
      cooldown: 255
  agent:
    rewards:
      ore.red: 1
  map_builder:
    objects:
<<<<<<< HEAD
      mine.red: 1
=======
      mine_red: 1
>>>>>>> 0c6d4b4a
<|MERGE_RESOLUTION|>--- conflicted
+++ resolved
@@ -13,8 +13,4 @@
       ore.red: 1
   map_builder:
     objects:
-<<<<<<< HEAD
-      mine.red: 1
-=======
-      mine_red: 1
->>>>>>> 0c6d4b4a
+      mine_red: 1