# @package __global__

seed: null

defaults:
<<<<<<< HEAD
  - override /eval: example
  - override /env/mettagrid@env: cogeval_training_mini
=======
  - override /eval: example_suite
  - override /env/mettagrid@env: simple
>>>>>>> ad8a7343
  - override /agent: simple.medium
  - override /sweep: fast
  - override /analyzer: analyzer

analyzer:
  analysis:
    metrics:
    - metric: "action.use.altar.agent"

#policy_uri: ${trained_policy_uri}
policy_uri: wandb://run/cogevalminient0.02run
#eval_db_uri: wandb://artifacts/daphne_eval_testing
#eval_db_uri: file://daphne/daphne_eval_stats

npc_policy_uri: null

env:
  # sampling: 0.7
  game:
    max_steps: 1000

    map_builder:
      border_width: 0
    actions:
      attack:
        enabled: false

trainer:
  evaluate_interval: 2

eval:
  num_envs: 2
  num_episodes: 2
  max_time_s: 300

  policy_uri: ${..policy_uri}
  npc_policy_uri: ${..npc_policy_uri}
 # eval_db_uri: ${..eval_db_uri} #file://daphne/sweep_stats

wandb:
  enabled: true
  track: true
  checkpoint_interval: 1
evaluate_interval: 1

sweep:
  metric: "action.use.altar.agent"

cmd: ???
run_id: 12
run: ${oc.env:USER}.local.${cmd}.${run_id}
trained_policy_uri: ./train_dir/${oc.env:USER}.local.train.${run_id}/checkpoints<|MERGE_RESOLUTION|>--- conflicted
+++ resolved
@@ -3,13 +3,8 @@
 seed: null
 
 defaults:
-<<<<<<< HEAD
-  - override /eval: example
-  - override /env/mettagrid@env: cogeval_training_mini
-=======
   - override /eval: example_suite
   - override /env/mettagrid@env: simple
->>>>>>> ad8a7343
   - override /agent: simple.medium
   - override /sweep: fast
   - override /analyzer: analyzer
