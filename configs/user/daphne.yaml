# @package __global__

#POLICIES TO EVALUATE

#b.daphne.navigation_varied_obstacle_shapes_pretrained.r.1
#b.daphne.navigation_varied_obstacle_shapes.r.0
#navigation_poisson_sparser.r.2
#navigation_infinite_cooldown_sparser_pretrained.r.0
#navigation_infinite_cooldown_sparser.r.0
#navigation_poisson_sparser_pretrained.r.6

defaults:
  - override /agent: simple
  - override /eval: navigation
  - override /analyzer: eval_analyzer
  - _self_

trainer:
  env: /env/mettagrid/navigation/training/multienv
  evaluate_interval: 10

<<<<<<< HEAD
policy_uri:  wandb://run/b.daphne.varied_terrain_lessactions
=======
# policy: wandb://run/b.daveey.train.maze.sm.dr.warm.0
# baselines: wandb://run/b.daveey.train.maze.sm.11x11.0

# policy_uri: wandb://run/b.daveey.sm.train.er.new.0
# policy_uri: wandb://run/daveey.ar.cards.1
# policy_uri: wandb://run/b.daveey.t.32.instant
policy_uri:  wandb://run/b.daphne.terrain_multienv_altar_resets_withgenerators

# policy_uri: wandb://run/b.daphne.terrain_multienv_lessactions:v40
# policy_uri: wandb://run/b.georgedeane.navigation_terrain_training_v2
# npc_policy_uri: ${trained_policy_uri}
# eval_db_uri: wandb://artifacts/testing
#eval_db_uri: wandb://artifacts/navigation_db

>>>>>>> 6c56b390
eval_db_uri: wandb://artifacts/navigation_db

analyzer:
  eval_stats_uri: ${run_dir}/eval_stats
  policy_uri: ${..policy_uri}
  analysis:
    metrics:
      - metric: episode_reward
  # output_path: s3://softmax-public/policydash/dashboard.html
  output_path: navigation_results/navigation.html

eval:
<<<<<<< HEAD
<<<<<<< HEAD
<<<<<<< HEAD
  env: /env/mettagrid/navigation/evals/navigation
  env_overrides:
    game:
      actions:
        attack:
          enabled: false
        put_items:
          enabled: false
        swap:
          enabled: false
        change_color:
          enabled: false
  env: /env/mettagrid/navigation/training/varied_terrain
=======
  env: /env/mettagrid/navigation/training/terrain_from_numpy
>>>>>>> 6c56b390

  policy_uri: ${..policy_uri}
  # npc_policy_uri: ${..npc_policy_uri}
  eval_db_uri: ${..eval_db_uri} #file://daphne/sweep_stats
  policy_uris:
    - "wandb://run/b.daphne.varied_terrain_lessactions:v42"
    - "wandb://run/b.daphne.varied_terrain_lessactions_big"
    - "wandb://run/b.daphne.terrain_multienv_lessactions"
    - "wandb://run/b.daphne.terrain_multienv_lessactions_big"
    - "wandb://run/terrain_multienv_less_actions"


wandb:
  checkpoint_interval: 1

run_id: 2
run: ${oc.env:USER}.local.${run_id}
trained_policy_uri: ${run_dir}/checkpoints

sweep_params: "sweep/fast"
sweep_name: "${oc.env:USER}.local.sweep.${run_id}"
seed: null<|MERGE_RESOLUTION|>--- conflicted
+++ resolved
@@ -19,24 +19,7 @@
   env: /env/mettagrid/navigation/training/multienv
   evaluate_interval: 10
 
-<<<<<<< HEAD
 policy_uri:  wandb://run/b.daphne.varied_terrain_lessactions
-=======
-# policy: wandb://run/b.daveey.train.maze.sm.dr.warm.0
-# baselines: wandb://run/b.daveey.train.maze.sm.11x11.0
-
-# policy_uri: wandb://run/b.daveey.sm.train.er.new.0
-# policy_uri: wandb://run/daveey.ar.cards.1
-# policy_uri: wandb://run/b.daveey.t.32.instant
-policy_uri:  wandb://run/b.daphne.terrain_multienv_altar_resets_withgenerators
-
-# policy_uri: wandb://run/b.daphne.terrain_multienv_lessactions:v40
-# policy_uri: wandb://run/b.georgedeane.navigation_terrain_training_v2
-# npc_policy_uri: ${trained_policy_uri}
-# eval_db_uri: wandb://artifacts/testing
-#eval_db_uri: wandb://artifacts/navigation_db
-
->>>>>>> 6c56b390
 eval_db_uri: wandb://artifacts/navigation_db
 
 analyzer:
@@ -49,9 +32,6 @@
   output_path: navigation_results/navigation.html
 
 eval:
-<<<<<<< HEAD
-<<<<<<< HEAD
-<<<<<<< HEAD
   env: /env/mettagrid/navigation/evals/navigation
   env_overrides:
     game:
@@ -64,20 +44,6 @@
           enabled: false
         change_color:
           enabled: false
-  env: /env/mettagrid/navigation/training/varied_terrain
-=======
-  env: /env/mettagrid/navigation/training/terrain_from_numpy
->>>>>>> 6c56b390
-
-  policy_uri: ${..policy_uri}
-  # npc_policy_uri: ${..npc_policy_uri}
-  eval_db_uri: ${..eval_db_uri} #file://daphne/sweep_stats
-  policy_uris:
-    - "wandb://run/b.daphne.varied_terrain_lessactions:v42"
-    - "wandb://run/b.daphne.varied_terrain_lessactions_big"
-    - "wandb://run/b.daphne.terrain_multienv_lessactions"
-    - "wandb://run/b.daphne.terrain_multienv_lessactions_big"
-    - "wandb://run/terrain_multienv_less_actions"
 
 
 wandb:
