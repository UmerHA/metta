# @package __global__

seed: null

defaults:
<<<<<<< HEAD
  - /eval: example
  - override /env/mettagrid@env: species
=======
  - override /env/mettagrid@env: bases
>>>>>>> 4b69d3dd
  - override /agent: simple.medium
  - override /sweep: fast

# policy: wandb://run/b.daveey.train.maze.sm.dr.warm.0
# baselines: wandb://run/b.daveey.train.maze.sm.11x11.0

# policy_uri: wandb://run/b.daveey.sm.train.er.new.0
<<<<<<< HEAD
# policy_uri: wandb://run/m0.daveey.sm.species.1
policy_uri: ${trained_policy_uri}
baseline_uri: wandb://run/mb.daveey.sm
=======
policy_uri: wandb://run/m0.daveey.sm.species
# policy_uri: ${trained_policy_uri}
baseline_uri: wandb://run/mb.daveey.sm.nr
>>>>>>> 4b69d3dd

env:
  # sampling: 0.7
  game:
    # num_agents: 6
    max_steps: 1000

    map_builder:
      border_width: 6

trainer:
  evaluate_interval: 2

<<<<<<< HEAD
eval:
  num_envs: 10
  num_episodes: 10
=======
evaluator:
  num_envs: 5
  num_episodes: 5
>>>>>>> 4b69d3dd
  max_time_s: 600

  policy_uri: ${..policy_uri}
  npc_policy_uri: ${..baseline_uri}

  eval_artifact_name: eval_stats

wandb:
  enabled: true
  track: true
  checkpoint_interval: 1

sweep:
  metric: action.use

cmd: ???
run_id: 8
run: ${oc.env:USER}.local.${cmd}.${run_id}
trained_policy_uri: ./train_dir/${oc.env:USER}.local.train.${run_id}/checkpoints<|MERGE_RESOLUTION|>--- conflicted
+++ resolved
@@ -3,12 +3,8 @@
 seed: null
 
 defaults:
-<<<<<<< HEAD
   - /eval: example
   - override /env/mettagrid@env: species
-=======
-  - override /env/mettagrid@env: bases
->>>>>>> 4b69d3dd
   - override /agent: simple.medium
   - override /sweep: fast
 
@@ -16,15 +12,9 @@
 # baselines: wandb://run/b.daveey.train.maze.sm.11x11.0
 
 # policy_uri: wandb://run/b.daveey.sm.train.er.new.0
-<<<<<<< HEAD
 # policy_uri: wandb://run/m0.daveey.sm.species.1
 policy_uri: ${trained_policy_uri}
 baseline_uri: wandb://run/mb.daveey.sm
-=======
-policy_uri: wandb://run/m0.daveey.sm.species
-# policy_uri: ${trained_policy_uri}
-baseline_uri: wandb://run/mb.daveey.sm.nr
->>>>>>> 4b69d3dd
 
 env:
   # sampling: 0.7
@@ -38,15 +28,9 @@
 trainer:
   evaluate_interval: 2
 
-<<<<<<< HEAD
 eval:
   num_envs: 10
   num_episodes: 10
-=======
-evaluator:
-  num_envs: 5
-  num_episodes: 5
->>>>>>> 4b69d3dd
   max_time_s: 600
 
   policy_uri: ${..policy_uri}
